// This file is part of MLDB. Copyright 2015 Datacratic. All rights reserved.

/* json_parsing.cc
   Jeremy Barnes, 8 March 2013
   Copyright (c) 2013 Datacratic Inc.  All rights reserved.

*/

#include "mldb/jml/utils/string_functions.h"
#include "json_parsing.h"
#include "json_parsing_impl.h"
#include "string.h"
#include "value_description.h"
#include "mldb/base/parse_context.h"


using namespace std;
using namespace ML;


namespace {

/* This is a duplicate of ML::trim, reimplemented here in order to avoid a
 * circular dependency between libvalue_description and libutils. */

string
trim(const string & other)
{
    size_t len = other.size();

    size_t start;
    for (start = 0; start < len; start++) {
        if (other[start] != ' ' && other[start] != '\t') {
            break;
        }
    }

    size_t end;
    for (end = len; end > start; end--) {
        if (other[end-1] != ' ' && other[end-1] != '\t') {
            break;
        }
    }

    if (start == 0 && end == len) {
        return other;
    }

    string result;
    if (start != end) {
        result = other.substr(start, end-start);
    }

    return result;
}

}


namespace Datacratic {


bool expectJsonBool(Parse_Context & context)
{
    if (context.match_literal("true"))
        return true;
    else if (context.match_literal("false"))
        return false;
    context.exception("expected bool (true or false)");
}

/** Expect a JSON number.  This function is written in this strange way
    because JsonCPP is not a require dependency of jml, but the function
    needs to be out-of-line.
*/
JsonNumber expectJsonNumber(Parse_Context & context);

/** Match a JSON number. */
bool matchJsonNumber(Parse_Context & context, JsonNumber & num);


/*****************************************************************************/
/* JSON UTILITIES                                                            */
/*****************************************************************************/

void skipJsonWhitespace(Parse_Context & context)
{
    // Fast-path for the usual case for not EOF and no whitespace
    if (JML_LIKELY(!context.eof())) {
        char c = *context;
        if (c > ' ') {
            return;
        }
        if (c != ' ' && c != '\t' && c != '\n' && c != '\r')
            return;
    }

    while (!context.eof()
           && (context.match_whitespace() || context.match_eol()));
}

bool matchJsonString(Parse_Context & context, std::string & str)
{
    Parse_Context::Revert_Token token(context);

    skipJsonWhitespace(context);
    if (!context.match_literal('"')) return false;

    std::string result;

    while (!context.match_literal('"')) {
        if (context.eof()) return false;
        int c = *context++;
        //if (c < 0 || c >= 127)
        //    context.exception("invalid JSON string character");
        if (c != '\\') {
            result.push_back(c);
            continue;
        }
        c = *context++;
        switch (c) {
        case 't': result.push_back('\t');  break;
        case 'n': result.push_back('\n');  break;
        case 'r': result.push_back('\r');  break;
        case 'f': result.push_back('\f');  break;
        case 'b': result.push_back('\b');  break;
        case '/': result.push_back('/');   break;
        case '\\':result.push_back('\\');  break;
        case '"': result.push_back('"');   break;
        case 'u': {
            int code = context.expect_hex4();
            if (code<0 || code>255)
            {
                return false;
            }
            result.push_back(code);
            break;
        }
        default:
            return false;
        }
    }

    token.ignore();
    str = result;
    return true;
}

std::string expectJsonStringAsciiPermissive(Parse_Context & context, char sub)
{
    skipJsonWhitespace(context);
    context.expect_literal('"');

    char internalBuffer[4096];

    char * buffer = internalBuffer;
    size_t bufferSize = 4096;
    size_t pos = 0;

    // Try multiple times to make it fit
    while (!context.match_literal('"')) {
        int c = *context++;
        if (c == '\\') {
            c = *context++;
            switch (c) {
            case 't': c = '\t';  break;
            case 'n': c = '\n';  break;
            case 'r': c = '\r';  break;
            case 'f': c = '\f';  break;
            case 'b': c = '\b';  break;
            case '/': c = '/';   break;
            case '\\':c = '\\';  break;
            case '"': c = '"';   break;
            case 'u': {
                int code = context.expect_hex4();
                c = code;
                break;
            }
            default:
                context.exception("invalid escaped char");
            }
        }
        if (c < ' ' || c >= 127)
            c = sub;
        if (pos == bufferSize) {
            size_t newBufferSize = bufferSize * 8;
            char * newBuffer = new char[newBufferSize];
            std::copy(buffer, buffer + bufferSize, newBuffer);
            if (buffer != internalBuffer)
                delete[] buffer;
            buffer = newBuffer;
            bufferSize = newBufferSize;
        }
        buffer[pos++] = c;
    }

    string result(buffer, buffer + pos);
    if (buffer != internalBuffer)
        delete[] buffer;
    
    return result;
}

ssize_t expectJsonStringAscii(Parse_Context & context, char * buffer, size_t maxLength)
{
    skipJsonWhitespace(context);
    context.expect_literal('"');

    size_t bufferSize = maxLength - 1;
    size_t pos = 0;

    // Try multiple times to make it fit
    while (!context.match_literal('"')) {
        int c = *context++;
        if (c == '\\') {
            c = *context++;
            switch (c) {
            case 't': c = '\t';  break;
            case 'n': c = '\n';  break;
            case 'r': c = '\r';  break;
            case 'f': c = '\f';  break;
            case 'b': c = '\b';  break;
            case '/': c = '/';   break;
            case '\\':c = '\\';  break;
            case '"': c = '"';   break;
            case 'u': {
                int code = context.expect_hex4();
                if (code<0 || code>255) {
                    context.exception(format("non 8bit char %d", code));
                }
                c = code;
                break;
            }
            default:
                context.exception("invalid escaped char");
            }
        }
        if (c < 0 || c >= 127)
           context.exception("invalid JSON ASCII string character");
        if (pos == bufferSize) {
            return -1;
        }
        buffer[pos++] = c;
    }

    buffer[pos] = 0; // null terminator

    return pos;
}

std::string expectJsonStringAscii(Parse_Context & context)
{
    skipJsonWhitespace(context);
    context.expect_literal('"');

    char internalBuffer[4096];

    char * buffer = internalBuffer;
    size_t bufferSize = 4096;
    size_t pos = 0;

    // Try multiple times to make it fit
    while (!context.match_literal('"')) {

#if 0 // attempt to do it a block at a time
        char * bufferEnd = cbuffer + bufferSize;

        int charsMatched
            = context.match_text(buffer + pos, buffer + bufferSize,
                                 "\"\\");
        pos += charsMatched;
#endif

        int c = *context++;
        if (c == '\\') {
            c = *context++;
            switch (c) {
            case 't': c = '\t';  break;
            case 'n': c = '\n';  break;
            case 'r': c = '\r';  break;
            case 'f': c = '\f';  break;
            case 'b': c = '\b';  break;
            case '/': c = '/';   break;
            case '\\':c = '\\';  break;
            case '"': c = '"';   break;
            case 'u': {
                int code = context.expect_hex4();
                if (code<0 || code>255) {
                    context.exception(format("non 8bit char %d", code));
                }
                c = code;
                break;
            }
            default:
                context.exception("invalid escaped char");
            }
        }
        if (c < 0 || c >= 127)
           context.exception("invalid JSON ASCII string character");
        if (pos == bufferSize) {
            size_t newBufferSize = bufferSize * 8;
            char * newBuffer = new char[newBufferSize];
            std::copy(buffer, buffer + bufferSize, newBuffer);
            if (buffer != internalBuffer)
                delete[] buffer;
            buffer = newBuffer;
            bufferSize = newBufferSize;
        }
        buffer[pos++] = c;
    }
    
    string result(buffer, buffer + pos);
    if (buffer != internalBuffer)
        delete[] buffer;
    
    return result;
}

bool
matchJsonNull(Parse_Context & context)
{
    skipJsonWhitespace(context);
    return context.match_literal("null");
}

void
expectJsonArray(Parse_Context & context,
                const std::function<void (int, Parse_Context &)> & onEntry)
{
    skipJsonWhitespace(context);

    if (context.match_literal("null"))
        return;

    context.expect_literal('[');
    skipJsonWhitespace(context);
    if (context.match_literal(']')) return;

    for (int i = 0;  ; ++i) {
        skipJsonWhitespace(context);

        onEntry(i, context);

        skipJsonWhitespace(context);

        if (!context.match_literal(',')) break;
    }

    skipJsonWhitespace(context);
    context.expect_literal(']');
}

void
expectJsonObject(Parse_Context & context,
                 const std::function<void (const std::string &, Parse_Context &)> & onEntry)
{
    skipJsonWhitespace(context);

    if (context.match_literal("null"))
        return;

    context.expect_literal('{');

    skipJsonWhitespace(context);

    if (context.match_literal('}')) return;

    for (;;) {
        skipJsonWhitespace(context);

        string key = expectJsonStringAscii(context);

        skipJsonWhitespace(context);

        context.expect_literal(':');

        skipJsonWhitespace(context);

        onEntry(key, context);

        skipJsonWhitespace(context);

        if (!context.match_literal(',')) break;
    }

    skipJsonWhitespace(context);
    context.expect_literal('}');
}

void
expectJsonObjectAscii(Parse_Context & context,
                      const std::function<void (const char *, Parse_Context &)> & onEntry)
{
    skipJsonWhitespace(context);

    if (context.match_literal("null"))
        return;

    context.expect_literal('{');

    skipJsonWhitespace(context);

    if (context.match_literal('}')) return;

    for (;;) {
        skipJsonWhitespace(context);

        char keyBuffer[1024];

        ssize_t done = expectJsonStringAscii(context, keyBuffer, 1024);
        if (done == -1)
            context.exception("JSON key is too long");

        skipJsonWhitespace(context);

        context.expect_literal(':');

        skipJsonWhitespace(context);

        onEntry(keyBuffer, context);

        skipJsonWhitespace(context);

        if (!context.match_literal(',')) break;
    }

    skipJsonWhitespace(context);
    context.expect_literal('}');
}

bool
matchJsonObject(Parse_Context & context,
                const std::function<bool (const std::string &, Parse_Context &)> & onEntry)
{
    skipJsonWhitespace(context);

    if (context.match_literal("null"))
        return true;

    if (!context.match_literal('{')) return false;
    skipJsonWhitespace(context);
    if (context.match_literal('}')) return true;

    for (;;) {
        skipJsonWhitespace(context);

        string key = expectJsonStringAscii(context);

        skipJsonWhitespace(context);
        if (!context.match_literal(':')) return false;
        skipJsonWhitespace(context);

        if (!onEntry(key, context)) return false;

        skipJsonWhitespace(context);

        if (!context.match_literal(',')) break;
    }

    skipJsonWhitespace(context);
    if (!context.match_literal('}')) return false;

    return true;
}

JsonNumber expectJsonNumber(Parse_Context & context)
{
    JsonNumber result;

    std::string number;
    number.reserve(32);

    bool negative = false;
    bool doublePrecision = false;

    if (context.match_literal('-')) {
        number += '-';
        negative = true;
    }

    // EXTENSION: accept NaN and positive or negative infinity
    if (context.match_literal('N')) {
        context.expect_literal("aN");
        result.fp = negative ? -NAN : NAN;
        result.type = JsonNumber::FLOATING_POINT;
        return result;
    }
    else if (context.match_literal('n')) {
        context.expect_literal("an");
        result.fp = negative ? -NAN : NAN;
        result.type = JsonNumber::FLOATING_POINT;
        return result;
    }
    else if (context.match_literal('I') || context.match_literal('i')) {
        context.expect_literal("nf");
        result.fp = negative ? -INFINITY : INFINITY;
        result.type = JsonNumber::FLOATING_POINT;
        return result;
    }

    while (context && isdigit(*context)) {
        number += *context++;
    }

    if (context.match_literal('.')) {
        doublePrecision = true;
        number += '.';

        while (context && isdigit(*context)) {
            number += *context++;
        }
    }

    char sci = context ? *context : '\0';
    if (sci == 'e' || sci == 'E') {
        doublePrecision = true;
        number += *context++;

        char sign = context ? *context : '\0';
        if (sign == '+' || sign == '-') {
            number += *context++;
        }

        while (context && isdigit(*context)) {
            number += *context++;
        }
    }

    try {
        JML_TRACE_EXCEPTIONS(false);
        if (number.empty())
            context.exception("expected number");

        if (doublePrecision) {
            char * endptr = 0;
            errno = 0;
            result.fp = strtod(number.c_str(), &endptr);
            if (errno || endptr != number.c_str() + number.length())
                context.exception(ML::format("failed to convert '%s' to long long",
                                             number.c_str()));
            result.type = JsonNumber::FLOATING_POINT;
        } else if (negative) {
            char * endptr = 0;
            errno = 0;
            result.sgn = strtol(number.c_str(), &endptr, 10);
            if (errno || endptr != number.c_str() + number.length())
                context.exception(ML::format("failed to convert '%s' to long long",
                                             number.c_str()));
            result.type = JsonNumber::SIGNED_INT;
        } else {
            char * endptr = 0;
            errno = 0;
            result.uns = strtoull(number.c_str(), &endptr, 10);
            if (errno || endptr != number.c_str() + number.length())
                context.exception(ML::format("failed to convert '%s' to unsigned long long",
                                             number.c_str()));
            result.type = JsonNumber::UNSIGNED_INT;
        }
    } catch (const std::exception & exc) {
        context.exception("expected number");
    }

    return result;
}


/*****************************************************************************/
/* JSON PATH ENTRY                                                           */
/*****************************************************************************/

JsonPathEntry::
JsonPathEntry(int index)
    : index(index), keyStr(0), keyPtr(0), fieldNumber(0)
{
}
    
JsonPathEntry::
JsonPathEntry(const std::string & key)
    : index(-1), keyStr(new std::string(key)), keyPtr(keyStr->c_str()),
      fieldNumber(0)
{
}
    
JsonPathEntry::
JsonPathEntry(const char * keyPtr)
    : index(-1), keyStr(nullptr), keyPtr(keyPtr), fieldNumber(0)
{
}

JsonPathEntry::
JsonPathEntry(JsonPathEntry && other) noexcept
{
    *this = std::move(other);
}

JsonPathEntry &
JsonPathEntry::
operator = (JsonPathEntry && other) noexcept
{
    index = other.index;
    keyPtr = other.keyPtr;
    keyStr = other.keyStr;
    fieldNumber = other.fieldNumber;
    other.keyStr = nullptr;
    other.keyPtr = nullptr;
    return *this;
}

JsonPathEntry::
~JsonPathEntry()
{
    if (keyStr)
        delete keyStr;
}

std::string
JsonPathEntry::
fieldName() const
{
    return keyStr ? *keyStr : std::string(keyPtr);
}

const char *
JsonPathEntry::
fieldNamePtr() const
{
    return keyPtr;
}


/*****************************************************************************/
/* JSON PATH                                                                 */
/*****************************************************************************/

JsonPath::
JsonPath()
{
}

std::string
JsonPath::
print() const
{
    std::string result;
    for (auto & e: *this) {
        if (e.index == -1)
            result += "." + std::string(e.fieldName());
        else result += '[' + std::to_string(e.index) + ']';
    }
    return result;
}

std::string
JsonPath::
fieldName() const
{
    return this->back().fieldName();
}

const char *
JsonPath::
fieldNamePtr() const
{
    return this->back().fieldNamePtr();
}

void
JsonPath::
push(JsonPathEntry entry, int fieldNum)
{
    entry.fieldNumber = fieldNum;
    this->emplace_back(std::move(entry));
}

void
JsonPath::
replace(JsonPathEntry entry)
{
    int newFieldNumber = this->back().fieldNumber + 1;
    this->back() = std::move(entry);
    this->back().fieldNumber = newFieldNumber;
}

void
JsonPath::
pop()
{
    this->pop_back();
}


/*****************************************************************************/
/* JSON PARSING CONTEXT                                                      */
/*****************************************************************************/

JsonParsingContext::
JsonParsingContext()
{
    path.reset(new JsonPath());
}

JsonParsingContext::
~JsonParsingContext()
{
}

size_t
JsonParsingContext::
pathLength() const
{
    return path->size();
}

const JsonPathEntry &
JsonParsingContext::
pathEntry(int n) const
{
    return path->at(n);
}

std::string
JsonParsingContext::
printPath() const
{
    return path->print();
}

std::string
JsonParsingContext::
fieldName() const
{
    return path->fieldName();
}

const char *
JsonParsingContext::
fieldNamePtr() const
{
    return path->fieldNamePtr();
}

void
JsonParsingContext::
pushPath(JsonPathEntry entry, int memberNumber)
{
    path->push(std::move(entry), memberNumber);
}

void
JsonParsingContext::
replacePath(JsonPathEntry entry)
{
    path->replace(std::move(entry));
}

void
JsonParsingContext::
popPath()
{
    path->pop();
}

void
JsonParsingContext::
onUnknownField(const ValueDescription * desc)
{
    if (!onUnknownFieldHandlers.empty())
        onUnknownFieldHandlers.back()(desc);
    else {
        std::string typeNameStr = desc ? "parsing " + desc->typeName + " ": "";
        exception("unknown field " + typeNameStr + printPath());
    }
}



/*****************************************************************************/
/* STREAMING JSON PARSING CONTEXT                                            */
/*****************************************************************************/

StreamingJsonParsingContext::
StreamingJsonParsingContext()
    : context(nullptr)
{
}

StreamingJsonParsingContext::
StreamingJsonParsingContext(ML::Parse_Context & context)
    : context(nullptr)
{
    init(context);
}
    
StreamingJsonParsingContext::
StreamingJsonParsingContext(const std::string & filename)
    : context(nullptr)
{
    init(filename);
}
    
StreamingJsonParsingContext::
StreamingJsonParsingContext(const std::string & filename, std::istream & stream,
                            unsigned line, unsigned col,
                            size_t chunk_size)
    : context(nullptr)
{
    init(filename, stream, line, col, chunk_size);
}

StreamingJsonParsingContext::
StreamingJsonParsingContext(const std::string & filename, const char * start,
                            const char * finish, unsigned line, unsigned col)
    : context(nullptr)
{
    init(filename, start, finish, line, col);
}
    
StreamingJsonParsingContext::
StreamingJsonParsingContext(const std::string & filename, const char * start,
                            size_t length, unsigned line, unsigned col)
    : context(nullptr)
{
    init(filename, start, length, line, col);
}

StreamingJsonParsingContext::
~StreamingJsonParsingContext()
{
}

void
StreamingJsonParsingContext::
init(ML::Parse_Context & context)
{
    this->context = &context;
    ownedContext.reset();
}

void
StreamingJsonParsingContext::
init(const std::string & filename)
{
    ownedContext.reset(new ML::Parse_Context(filename));
    context = ownedContext.get();
}
    
void
StreamingJsonParsingContext::
init(const std::string & filename, const char * start,
     const char * finish, unsigned line, unsigned col)
{
    ownedContext.reset(new ML::Parse_Context(filename, start, finish, line, col));
    context = ownedContext.get();
}

void
StreamingJsonParsingContext::
init(const std::string & filename, const char * start,
     size_t length, unsigned line, unsigned col)
{
    ownedContext.reset(new ML::Parse_Context(filename, start, length, line, col));
    context = ownedContext.get();
}

void
StreamingJsonParsingContext::
init(const std::string & filename, std::istream & stream,
     unsigned line, unsigned col,
     size_t chunk_size)
{
    ownedContext.reset(new ML::Parse_Context(filename, stream, line, col, chunk_size));
    context = ownedContext.get();
}

void
StreamingJsonParsingContext::
forEachMember(const std::function<void ()> & fn)
{
    return forEachMember<std::function<void ()> >(fn);
}

void
StreamingJsonParsingContext::
forEachElement(const std::function<void ()> & fn)
{
    return forEachElement<std::function<void ()> >(fn);
}

void
StreamingJsonParsingContext::
skip()
{
    Datacratic::expectJson(*context);
}

int
StreamingJsonParsingContext::
expectInt()
{
    return context->expect_int();
}

unsigned int
StreamingJsonParsingContext::
expectUnsignedInt()
{
    return context->expect_unsigned();
}

long
StreamingJsonParsingContext::
expectLong()
{
    return context->expect_long();
}

unsigned long
StreamingJsonParsingContext::
expectUnsignedLong()
{
    return context->expect_unsigned_long();
}

long long
StreamingJsonParsingContext::
expectLongLong()
{
    return context->expect_long_long();
}

unsigned long long
StreamingJsonParsingContext::
expectUnsignedLongLong()
{
    return context->expect_unsigned_long_long();
}

float
StreamingJsonParsingContext::
expectFloat()
{
    return context->expect_float();
}

double
StreamingJsonParsingContext::
expectDouble()
{
    return context->expect_double();
}

bool
StreamingJsonParsingContext::
expectBool()
{
    return Datacratic::expectJsonBool(*context);
}

void
StreamingJsonParsingContext::
expectNull()
{
    context->expect_literal("null");
}

bool
StreamingJsonParsingContext::
matchUnsignedLongLong(unsigned long long & val)
{
    return context->match_unsigned_long_long(val);
}

bool
StreamingJsonParsingContext::
matchLongLong(long long & val)
{
    return context->match_long_long(val);
}

bool
StreamingJsonParsingContext::
matchDouble(double & val)
{
    return context->match_double(val);
}

std::string
StreamingJsonParsingContext::
expectStringAscii()
{
    return expectJsonStringAscii(*context);
}

ssize_t
StreamingJsonParsingContext::
expectStringAscii(char * value, size_t maxLen)
{
    return expectJsonStringAscii(*context, value, maxLen);
}

bool
StreamingJsonParsingContext::
isObject() const
{
    skipJsonWhitespace(*context);
    char c = *(*context);
    return c == '{';
}

bool
StreamingJsonParsingContext::
isString() const
{
    skipJsonWhitespace(*context);
    char c = *(*context);
    return c == '\"';
}

bool
StreamingJsonParsingContext::
isArray() const
{
    skipJsonWhitespace(*context);
    char c = *(*context);
    return c == '[';
}

bool
StreamingJsonParsingContext::
isBool() const
{
    skipJsonWhitespace(*context);
    char c = *(*context);
    return c == 't' || c == 'f';
        
}

bool
StreamingJsonParsingContext::
isInt() const
{
    skipJsonWhitespace(*context);

    // Find the offset at which an integer finishes
    size_t offset1;
    {
        ML::Parse_Context::Revert_Token token(*context);
        long long v;
        if (!context->match_long_long(v))
            return false;
        offset1 = context->get_offset();
    }

    // It's an integer only if a double only matches the same.
    // Otherwise it's surely a double.
    ML::Parse_Context::Revert_Token token(*context);
    double d;
    if (!context->match_double(d))
        return false;
    return context->get_offset() == offset1;
}
    
bool
StreamingJsonParsingContext::
isUnsigned() const
{
    skipJsonWhitespace(*context);

    // Find the offset at which an integer finishes
    size_t offset1;
    {
        ML::Parse_Context::Revert_Token token(*context);
        unsigned long long v;
        if (!context->match_unsigned_long_long(v))
            return false;
        offset1 = context->get_offset();
    }

    // It's an integer only if a double only matches the same.
    // Otherwise it's surely a double.
    ML::Parse_Context::Revert_Token token(*context);
    double d;
    if (!context->match_double(d))
        return false;
    return context->get_offset() == offset1;
}
    
bool
StreamingJsonParsingContext::
isNumber() const
{
    skipJsonWhitespace(*context);
    ML::Parse_Context::Revert_Token token(*context);
    double d;
    if (context->match_double(d))
        return true;
    return false;
}

bool
StreamingJsonParsingContext::
isNull() const
{
    skipJsonWhitespace(*context);
    ML::Parse_Context::Revert_Token token(*context);
    if (context->match_literal("null"))
        return true;
    return false;
}

#if 0    
bool
StreamingJsonParsingContext::
isNumber() const
{
    char c = *(*context);
    if (c >= '0' && c <= '9')
        return true;
    if (c == '.' || c == '+' || c == '-')
        return true;
    if (c == 'N' || c == 'I')  // NaN or Inf
        return true;
    return false;
}
#endif

void
StreamingJsonParsingContext::
exception(const std::string & message)
{
    context->exception("at " + printPath() + ": " + message);
}

std::string
StreamingJsonParsingContext::
getContext() const
{
    return context->where() + " at " + printPath();
}

Json::Value
StreamingJsonParsingContext::
expectJson()
{
    return Datacratic::expectJson(*context);
}

std::string
StreamingJsonParsingContext::
printCurrent()
{
    try {
        ML::Parse_Context::Revert_Token token(*context);
<<<<<<< HEAD
        return ML::trim(expectJson().toString());
=======
        return trim(expectJson().toString());
>>>>>>> 32cd9d6b
    } catch (const std::exception & exc) {
        ML::Parse_Context::Revert_Token token(*context);
        return context->expect_text("\n");
    }
}

ssize_t
StreamingJsonParsingContext::
expectStringUtf8(char * buffer, size_t maxLen)
{
    ML::Parse_Context::Revert_Token token(*context);

    skipJsonWhitespace((*context));
    context->expect_literal('"');

    size_t pos = 0;

    while (!context->match_literal('"')) {
        // We need up to 4 characters to add a new UTF-8 code point
        if (pos >= maxLen - 5) {
            return -1;
        }

        int c = *(*context);
        
        //cerr << "c = " << c << " " << (char)c << endl;

        if (c < 0 || c > 127) {
            // Unicode
            c = utf8::unchecked::next(*context);

            char * p1 = buffer + pos;
            char * p2 = p1;
            pos += utf8::append(c, p2) - p1;

            continue;
        }
        ++(*context);

        if (c == '\\') {
            c = *(*context)++;
            switch (c) {
            case 't': c = '\t';  break;
            case 'n': c = '\n';  break;
            case 'r': c = '\r';  break;
            case 'f': c = '\f';  break;
            case 'b': c = '\b';  break;
            case '/': c = '/';   break;
            case '\\':c = '\\';  break;
            case '"': c = '"';   break;
            case 'u': {
                int code = context->expect_hex4();
                c = code;
                break;
            }
            default:
                context->exception("invalid escaped char");
            }
        }

        if (c < ' ' || c >= 127) {
            char * p1 = buffer + pos;
            char * p2 = p1;
            pos += utf8::append(c, p2) - p1;
        }
        else buffer[pos++] = c;
    }

    buffer[pos] = 0;

    token.ignore();

    return pos;
}

Utf8String
StreamingJsonParsingContext::
expectStringUtf8()
{
    skipJsonWhitespace((*context));
    context->expect_literal('"');

    char internalBuffer[4096];

    char * buffer = internalBuffer;
    size_t bufferSize = 4096;
    size_t pos = 0;

    // Keep expanding until it fits
    while (!context->match_literal('"')) {
        // We need up to 4 characters to add a new UTF-8 code point
        if (pos >= bufferSize - 4) {
            size_t newBufferSize = bufferSize * 8;
            char * newBuffer = new char[newBufferSize];
            std::copy(buffer, buffer + bufferSize, newBuffer);
            if (buffer != internalBuffer)
                delete[] buffer;
            buffer = newBuffer;
            bufferSize = newBufferSize;
        }

        int c = *(*context);
        
        //cerr << "c = " << c << " " << (char)c << endl;

        if (c < 0 || c > 127) {
            // Unicode
            c = utf8::unchecked::next(*context);

            char * p1 = buffer + pos;
            char * p2 = p1;
            pos += utf8::append(c, p2) - p1;

            continue;
        }
        ++(*context);

        if (c == '\\') {
            c = *(*context)++;
            switch (c) {
            case 't': c = '\t';  break;
            case 'n': c = '\n';  break;
            case 'r': c = '\r';  break;
            case 'f': c = '\f';  break;
            case 'b': c = '\b';  break;
            case '/': c = '/';   break;
            case '\\':c = '\\';  break;
            case '"': c = '"';   break;
            case 'u': {
                int code = context->expect_hex4();
                c = code;
                break;
            }
            default:
                context->exception("invalid escaped char");
            }
        }

        if (c < ' ' || c >= 127) {
            char * p1 = buffer + pos;
            char * p2 = p1;
            pos += utf8::append(c, p2) - p1;
        }
        else buffer[pos++] = c;
    }

    Utf8String result(string(buffer, buffer + pos));
    if (buffer != internalBuffer)
        delete[] buffer;
    
    return result;
}

void
StreamingJsonParsingContext::
expectJsonObjectUtf8(const std::function<void (const char *, size_t)> & onEntry)
{
    Datacratic::skipJsonWhitespace(*context);

    if (context->match_literal("null"))
        return;

    context->expect_literal('{');

    Datacratic::skipJsonWhitespace(*context);

    if (context->match_literal('}')) return;

    for (;;) {
        Datacratic::skipJsonWhitespace(*context);

        char keyBuffer[1024];

        ssize_t done = expectStringUtf8(keyBuffer, 1024);
        if (done != -1) {
            skipJsonWhitespace(*context);

            context->expect_literal(':');

            skipJsonWhitespace(*context);

            onEntry(keyBuffer, done);

            skipJsonWhitespace(*context);

        }
        else {
            Utf8String name = expectStringUtf8();
            
            skipJsonWhitespace(*context);
            
            context->expect_literal(':');
            
            skipJsonWhitespace(*context);

            onEntry(name.rawData(), name.rawLength());
        }

        skipJsonWhitespace(*context);

        if (!context->match_literal(',')) break;
    }

    skipJsonWhitespace(*context);
    context->expect_literal('}');
}


Json::Value
expectJson(Parse_Context & context)
{
    context.skip_whitespace();
    if (*context == '"')
        return expectJsonStringAscii(context);
    else if (context.match_literal("null"))
        return Json::Value();
    else if (context.match_literal("true"))
        return Json::Value(true);
    else if (context.match_literal("false"))
        return Json::Value(false);
    else if (*context == '[') {
        Json::Value result(Json::arrayValue);
        expectJsonArray(context,
                        [&] (int i, Parse_Context & context)
                        {
                            result[i] = expectJson(context);
                        });
        return result;
    } else if (*context == '{') {
        Json::Value result(Json::objectValue);
        expectJsonObject(context,
                         [&] (const std::string & key, Parse_Context & context)
                         {
                             result[key] = expectJson(context);
                         });
        return result;
    } else {
        JsonNumber number = expectJsonNumber(context);
        switch (number.type) {
        case JsonNumber::UNSIGNED_INT:
            return number.uns;
        case JsonNumber::SIGNED_INT:
            return number.sgn;
        case JsonNumber::FLOATING_POINT:
            return number.fp;
        default:
            throw ML::Exception("logic error in expectJson");
        }
    }
}

Json::Value
expectJsonAscii(Parse_Context & context)
{
    context.skip_whitespace();
    if (*context == '"')
        return expectJsonStringAscii(context);
    else if (context.match_literal("null"))
        return Json::Value();
    else if (context.match_literal("true"))
        return Json::Value(true);
    else if (context.match_literal("false"))
        return Json::Value(false);
    else if (*context == '[') {
        Json::Value result(Json::arrayValue);
        expectJsonArray(context,
                        [&] (int i, Parse_Context & context)
                        {
                            result[i] = expectJsonAscii(context);
                        });
        return result;
    } else if (*context == '{') {
        Json::Value result(Json::objectValue);
        expectJsonObjectAscii(context,
                         [&] (const char * key, Parse_Context & context)
                         {
                             result[key] = expectJsonAscii(context);
                         });
        return result;
    } else {
        JsonNumber number = expectJsonNumber(context);
        switch (number.type) {
        case JsonNumber::UNSIGNED_INT:
            return number.uns;
        case JsonNumber::SIGNED_INT:
            return number.sgn;
        case JsonNumber::FLOATING_POINT:
            return number.fp;
        default:
            throw ML::Exception("logic error in expectJson");
        }
    }
}


/*****************************************************************************/
/* STRUCTURED JSON PARSING CONTEXT                                           */
/*****************************************************************************/

StructuredJsonParsingContext::
StructuredJsonParsingContext(const Json::Value & val)
    : current(&val), top(&val)
{
}

void
StructuredJsonParsingContext::
exception(const std::string & message)
{
    //using namespace std;
    //cerr << *current << endl;
    //cerr << *top << endl;
    throw ML::Exception("At path " + printPath() + ": "
                        + message + " parsing "
<<<<<<< HEAD
                        + ML::trim(top->toString()));
=======
                        + trim(top->toString()));
>>>>>>> 32cd9d6b
}
    
std::string
StructuredJsonParsingContext::
getContext() const
{
    return printPath();
}

int
StructuredJsonParsingContext::
expectInt()
{
    return current->asInt();
}

unsigned int
StructuredJsonParsingContext::
expectUnsignedInt()
{
    return current->asUInt();
}

long
StructuredJsonParsingContext::
expectLong()
{
    return current->asInt();
}

unsigned long
StructuredJsonParsingContext::
expectUnsignedLong()
{
    return current->asUInt();
}

long long
StructuredJsonParsingContext::
expectLongLong()
{
    return current->asInt();
}

unsigned long long
StructuredJsonParsingContext::
expectUnsignedLongLong()
{
    return current->asUInt();
}

float
StructuredJsonParsingContext::
expectFloat()
{
    return current->asDouble();
}

double
StructuredJsonParsingContext::
expectDouble()
{
    return current->asDouble();
}

bool
StructuredJsonParsingContext::
expectBool()
{
    return current->asBool();
}

void
StructuredJsonParsingContext::
expectNull()
{
    if (!current->isNull())
        exception("expected null value");
}

bool
StructuredJsonParsingContext::
matchUnsignedLongLong(unsigned long long & val)
{
    if (current->isIntegral()) {
        val = current->asUInt();
        return true;
    }
    if (current->isNumeric()) {
        unsigned long long v = current->asDouble();
        if (v == current->asDouble()) {
            val = v;
            return true;
        }
    }
    return false;
}

bool
StructuredJsonParsingContext::
matchLongLong(long long & val)
{
    if (current->isIntegral()) {
        val = current->asInt();
        return true;
    }
    if (current->isNumeric()) {
        long long v = current->asDouble();
        if (v == current->asDouble()) {
            val = v;
            return true;
        }
    }
    return false;
}

bool
StructuredJsonParsingContext::
matchDouble(double & val)
{
    if (current->isNumeric()) {
        val = current->asDouble();
        return true;
    }
    return false;
}

std::string
StructuredJsonParsingContext::
expectStringAscii()
{
    return current->asString();
}

ssize_t
StructuredJsonParsingContext::
expectStringAscii(char * value, size_t maxLen)
{
    const std::string & strValue = current->asString();
    ssize_t realSize = strValue.size();
    if (realSize >= maxLen) {
        return -1;
    }
    memcpy(value, strValue.c_str(), realSize);
    value[realSize] = '\0';
    return realSize;
}

Utf8String
StructuredJsonParsingContext::
expectStringUtf8()
{
    return Utf8String(current->asString());
}

ssize_t
StructuredJsonParsingContext::
expectStringUtf8(char * value, size_t maxLen)
{
    const Utf8String & strValue = current->asStringUtf8();
    ssize_t realSize = strValue.rawLength();
    if (realSize >= maxLen) {
        return -1;
    }
    memcpy(value, strValue.rawData(), realSize);
    value[realSize] = '\0';
    return realSize;
}

Json::Value
StructuredJsonParsingContext::
expectJson()
{
    return *current;
}

bool
StructuredJsonParsingContext::
isObject() const
{
    return current->type() == Json::objectValue;
}

bool
StructuredJsonParsingContext::
isString() const
{
    return current->type() == Json::stringValue;
}

bool
StructuredJsonParsingContext::
isArray() const
{
    return current->type() == Json::arrayValue;
}

bool
StructuredJsonParsingContext::
isBool() const
{
    return current->type() == Json::booleanValue;
}

bool
StructuredJsonParsingContext::
isInt() const
{
    return current->isIntegral();
}

bool
StructuredJsonParsingContext::
isUnsigned() const
{
    return current->isUInt();
}

bool
StructuredJsonParsingContext::
isNumber() const
{
    return current->isNumeric();
}

bool
StructuredJsonParsingContext::
isNull() const
{
    return current->isNull();
}

void
StructuredJsonParsingContext::
skip()
{
}

void
StructuredJsonParsingContext::
forEachMember(const std::function<void ()> & fn)
{
    if (!isObject())
        exception("expected an object");

    const Json::Value * oldCurrent = current;
    int memberNum = 0;

    for (auto it = current->begin(), end = current->end();
         it != end;  ++it) {

        // This structure takes care of pushing and popping our
        // path entry.  It will make sure the member is always
        // popped no matter what
        struct PathPusher {
            PathPusher(const std::string & memberName,
                       int memberNum,
                       StructuredJsonParsingContext * context)
                : context(context)
            {
                context->pushPath(memberName, memberNum);
            }

            ~PathPusher()
            {
                context->popPath();
            }

            StructuredJsonParsingContext * const context;
        } pusher(it.memberName(), memberNum++, this);
            
        current = &(*it);
        fn();
    }
        
    current = oldCurrent;
}

void
StructuredJsonParsingContext::
forEachElement(const std::function<void ()> & fn)
{
    if (!isArray())
        exception("expected an array");

    const Json::Value * oldCurrent = current;

    for (unsigned i = 0;  i < oldCurrent->size();  ++i) {
        if (i == 0)
            pushPath(i);
        else replacePath(i);

        current = &(*oldCurrent)[i];

        fn();
    }

    if (oldCurrent->size() != 0)
        popPath();
        
    current = oldCurrent;
}

std::string
StructuredJsonParsingContext::
printCurrent()
{
<<<<<<< HEAD
    return ML::trim(current->toString());
=======
    return trim(current->toString());
>>>>>>> 32cd9d6b
}


/*****************************************************************************/
/* STRING JSON PARSING CONTEXT                                               */
/*****************************************************************************/

StringJsonParsingContext::
StringJsonParsingContext(std::string str_,
                         const std::string & filename)
    : str(std::move(str_))
{
    init(filename, str.c_str(), str.c_str() + str.size());
}


}  // namespace Datacratic<|MERGE_RESOLUTION|>--- conflicted
+++ resolved
@@ -6,7 +6,6 @@
 
 */
 
-#include "mldb/jml/utils/string_functions.h"
 #include "json_parsing.h"
 #include "json_parsing_impl.h"
 #include "string.h"
@@ -1151,11 +1150,7 @@
 {
     try {
         ML::Parse_Context::Revert_Token token(*context);
-<<<<<<< HEAD
-        return ML::trim(expectJson().toString());
-=======
         return trim(expectJson().toString());
->>>>>>> 32cd9d6b
     } catch (const std::exception & exc) {
         ML::Parse_Context::Revert_Token token(*context);
         return context->expect_text("\n");
@@ -1470,11 +1465,7 @@
     //cerr << *top << endl;
     throw ML::Exception("At path " + printPath() + ": "
                         + message + " parsing "
-<<<<<<< HEAD
-                        + ML::trim(top->toString()));
-=======
                         + trim(top->toString()));
->>>>>>> 32cd9d6b
 }
     
 std::string
@@ -1782,11 +1773,7 @@
 StructuredJsonParsingContext::
 printCurrent()
 {
-<<<<<<< HEAD
-    return ML::trim(current->toString());
-=======
     return trim(current->toString());
->>>>>>> 32cd9d6b
 }
 
 
