--- conflicted
+++ resolved
@@ -184,13 +184,8 @@
             std::set<ColumnName> knownInputColumns;
 
             // Find only those variables used
-<<<<<<< HEAD
-            SqlExpressionDatasetContext scope(boundDataset);
-
-=======
             SqlExpressionDatasetScope scope(boundDataset);
             
->>>>>>> 446120ee
             auto selectBound = select.bind(scope);
 
             for (auto & c : selectBound.info->getKnownColumns()) {
