--- conflicted
+++ resolved
@@ -233,17 +233,11 @@
 /*****************************************************************************/
 
 struct StatsTablePosNegFunctionConfig {
-<<<<<<< HEAD
-    StatsTablePosNegFunctionConfig(const Url & modelFileUrl = Url()) :
-        numPos(50), numNeg(50), minTrials(50),
-        modelFileUrl(modelFileUrl)
-=======
-    StatsTablePosNegFunctionConfig(const Url & statsTableFileUrl = Url(),
+    StatsTablePosNegFunctionConfig(const Url & modelFileUrl = Url(),
             const std::string & outcomeToUse = "") :
         numPos(50), numNeg(50), minTrials(50),
         outcomeToUse(outcomeToUse),
-        statsTableFileUrl(statsTableFileUrl)
->>>>>>> 446120ee
+        modelFileUrl(modelFileUrl)
     {
     }
 
