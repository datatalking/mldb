--- conflicted
+++ resolved
@@ -63,17 +63,14 @@
             return true;
         };
 
-<<<<<<< HEAD
+
+    auto aggregator2 = [&] (NamedRowValue & row) {
+        return aggregator(row.flattenDestructive());
+        };
+
     BoundTableExpression boundDataset;
     if (functionConfig.tokens.stm->from)
         boundDataset = functionConfig.tokens.stm->from->bind(context);
-=======
-    auto aggregator2 = [&] (NamedRowValue & row) {
-        return aggregator(row.flattenDestructive());
-        };
-
-    auto boundDataset = functionConfig.tokens.stm->from->bind(context);
->>>>>>> 485855e9
 
     if (boundDataset.dataset)
         iterateDataset(functionConfig.tokens.stm->select,
