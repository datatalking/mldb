/** tabular_dataset.cc                                             -*- C++ -*-
    Jeremy Barnes, 26 November 2015
    Copyright (c) 2015 Datacratic Inc.  All rights reserved.

    This file is part of MLDB. Copyright 2015 Datacratic. All rights reserved.
*/

#include "tabular_dataset.h"
#include "column_types.h"
#include "frozen_column.h"
#include "tabular_dataset_column.h"
#include "tabular_dataset_chunk.h"
#include "mldb/arch/timers.h"
#include "mldb/types/basic_value_descriptions.h"
#include "mldb/ml/jml/training_index_entry.h"
#include "mldb/jml/utils/smart_ptr_utils.h"
#include "mldb/base/parallel.h"
#include "mldb/base/thread_pool.h"
#include "mldb/base/scope.h"
#include "mldb/server/bucket.h"
#include "mldb/server/parallel_merge_sort.h"
#include "mldb/types/any_impl.h"
#include "mldb/types/hash_wrapper_description.h"
#include "mldb/http/http_exception.h"
#include "mldb/utils/atomic_shared_ptr.h"
#include "mldb/jml/utils/floating_point.h"
#include "mldb/utils/log.h"
#include <mutex>

using namespace std;


namespace MLDB {

static constexpr size_t NUM_PARALLEL_CHUNKS=8;


/*****************************************************************************/
/* TABULAR DATA STORE                                                        */
/*****************************************************************************/

/** Data store that can record tabular data and act as a matrix and
    column view to the underlying data.
*/

struct TabularDataset::TabularDataStore: public ColumnIndex, public MatrixView {

    // Find the optimal chunk size.  For narrow datasets, we want
    // big chunks because it means less overhead.  However, for
    // wide datasets we want a lot less as otherwise there is far too
    // much memory allocated and the TLB can't hold all of the entries
    // for all of the columns.
    static size_t chunkSizeForNumColumns(size_t numColumns)
    {
        if (numColumns == 0)
            numColumns = 1;
        size_t rowsPerChunk
            = std::min<size_t>(131072, 131072*numCpus()/numColumns);
        if (rowsPerChunk < 16)
            rowsPerChunk = 16;
        return rowsPerChunk;
    }

    TabularDataStore(TabularDatasetConfig config,
                     shared_ptr<spdlog::logger> logger)
        : rowCount(0), config(std::move(config)),
          backgroundJobsActive(0), logger(logger)
    {
    }

    /** A stream of row names used to incrementally query available rows
        without creating an entire list in memory.
    */
    struct TabularDataStoreRowStream : public RowStream {

        TabularDataStoreRowStream(TabularDataStore * store)
            : store(store)
        {
        }

        virtual std::shared_ptr<RowStream> clone() const override
        {
            return std::make_shared<TabularDataStoreRowStream>(store);
        }

        virtual void initAt(size_t start) override
        {
            size_t sum = 0;
            chunkiter = store->chunks.begin();
            while (chunkiter != store->chunks.end()
                   && start >= sum + chunkiter->rowCount())  {
                sum += chunkiter->rowCount();
                ++chunkiter;
            }

            if (chunkiter != store->chunks.end()) {
                rowIndex = (start - sum);
                rowCount = chunkiter->rowCount();
            }
        }

        /// Parallelize chunk by chunk, which allows for natural
        /// boundaries.
        virtual std::vector<std::shared_ptr<RowStream> >
        parallelize(int64_t rowStreamTotalRows,
                    ssize_t approxNumberOfChildStreams,
                    std::vector<size_t> * streamOffsets) const override
        {
            // Always do the number of chunks
            std::vector<std::shared_ptr<RowStream> > streams;
            if (streamOffsets)
                streamOffsets->clear();

            ssize_t startAt = 0;
            for (auto it = store->chunks.begin();  it != store->chunks.end();
                 ++it) {
                if (streamOffsets)
                    streamOffsets->push_back(startAt);
                startAt += it->rowCount();

                auto stream = std::make_shared<TabularDataStoreRowStream>(store);
                stream->chunkiter = it;
                stream->rowIndex = 0;
                stream->rowCount = it->rowCount();

                streams.emplace_back(stream);
            }

            if (streamOffsets)
                streamOffsets->push_back(startAt);

            ExcAssertEqual(startAt, rowStreamTotalRows);

            DEBUG_MSG(store->logger) << "returned " << streams.size() << " streams with offsets "
                                     << jsonEncode(*streamOffsets);

            return streams;
        }

        virtual bool supportsExtendedInterface() const override
        {
            return true;
        }

        virtual const RowPath & rowName(RowPath & storage) const override
        {
            return chunkiter->getRowPath(rowIndex, storage);
        }

        virtual RowPath next() override
        {
            RowPath storage;
            const RowPath & row = rowName(storage);
            advance();
            if (&storage == &row)
                return storage;
            else return row;
        }

        virtual void advance() override
        {
            ExcAssert(rowIndex < rowCount);
            rowIndex++;
            if (rowIndex == rowCount) {
                ++chunkiter;
                if (chunkiter != store->chunks.end()) {
                    rowIndex = 0;
                    rowCount = chunkiter->rowCount();
                    ExcAssertGreater(rowCount, 0);
                }
            }
        }

        static double extractVal(const CellValue & val, double *)
        {
            return val.toDouble();
        }

        static CellValue extractVal(CellValue val, CellValue *)
        {
            return val;
        }

        template<typename T>
        void extractT(size_t numValues,
                      const std::vector<ColumnPath> & columnNames,
                      T * output)
        {
            // 1.  Index each of the columns
            size_t n = 0;
            std::vector<int> columnIndexes;
            columnIndexes.reserve(columnNames.size());
            for (auto & c: columnNames) {
                auto it = store->columnIndex.find(c.oldHash());
                if (it == store->columnIndex.end()) {
                    columnIndexes.emplace_back(-1);
                }
                else {
                    columnIndexes.emplace_back(it->second);
                }
            }

            // 2.  Go through chunk by chunk
            while (n < numValues) {
                // 1.  Find the columns for the current chunk
                std::vector<const FrozenColumn *> columns;
                columns.reserve(columnNames.size());
                for (size_t i = 0;  i < columnNames.size();  ++i) {
                    columns.push_back
                        (chunkiter->maybeGetColumn(columnIndexes[i],
                                                   columnNames[i]));
                    if (!columns.back())
                        throw HttpReturnException
                            (400,
                             "Couldn't find column "
                             + columnNames[i].toUtf8String());
                }

                // 2.  Go through the rows and get the values
                for (; rowIndex < rowCount && n < numValues;) {
                    for (size_t i = 0;  i < columnNames.size();  ++i) {
                        output[n * columnNames.size() + i]
                            = extractVal(columns[i]->get(rowIndex), (T *)0);
                    }
                    
                    ++n;

                    if (rowIndex == rowCount - 1) {
                        advance();
                        break;  // new chunk, so new columns
                    }
                    advance();
                }
            }
        }

        virtual void
        extractNumbers(size_t numValues,
                       const std::vector<ColumnPath> & columnNames,
                       double * output) override
        {
            return extractT<double>(numValues, columnNames, output);
        }

        virtual void
        extractColumns(size_t numValues,
                       const std::vector<ColumnPath> & columnNames,
                       CellValue * output) override
        {
            return extractT<CellValue>(numValues, columnNames, output);
        }

        TabularDataStore* store;
        std::vector<TabularDatasetChunk>::const_iterator chunkiter;
        size_t rowIndex;   ///< Number of row within this chunk
        size_t rowCount;   ///< Total number of rows within this chunk
    };

    int64_t rowCount;

    /// This indexes column names to their index, using new (fast) hash
    Lightweight_Hash<uint64_t, int> columnIndex;

    /// Same index, but using the old (slow) hash.  Useful only for when
    /// we are forced to lookup on ColumnHash.
    Lightweight_Hash<ColumnHash, int> columnHashIndex;

    struct ColumnEntry {
        ColumnEntry()
            : rowCount(0)
        {
        }

        ColumnPath columnName;

        /// The number of non-null values of this row
        size_t rowCount;

        /// The set of chunks that contain the column.  This may not be all
        /// chunks for sparse columns.
        std::vector<std::pair<uint32_t, std::shared_ptr<const FrozenColumn> > > chunks;
    };

    /// List of all columns in the dataset
    std::vector<ColumnEntry> columns;
    
    /// List of the names of the fixed columns in the dataset
    std::vector<ColumnPath> fixedColumns;

    /// Index of just the fixed columns
    Lightweight_Hash<uint64_t, int> fixedColumnIndex;

    /// List of all chunks in the dataset
    std::vector<TabularDatasetChunk> chunks;

    /** This structure handles a list of chunks that allows for them to be
        recorded in parallel.  It's used for the old recordRow interface.
        Most datasets should instead use the chunk oriented interface, and
        at that point we can simplify the current code.

        It has atomic characteristics which allow for it to be used in a
        RCU-like situation without locking.
    */
    struct ChunkList {
        ChunkList(size_t n)
            : chunks(new atomic_shared_ptr<MutableTabularDatasetChunk>[n]),
              n(n)
        {
        }

        ~ChunkList()
        {
            delete[] chunks;
        }

        size_t size() const
        {
            return n;
        }

        std::shared_ptr<MutableTabularDatasetChunk>
        operator [] (size_t i) const
        {
            ExcAssertLess(i, n);
            return chunks[i].load();
        }

        const atomic_shared_ptr<MutableTabularDatasetChunk> * begin() const
        {
            return chunks;
        }

        const atomic_shared_ptr<MutableTabularDatasetChunk> * end() const
        {
            return chunks + n;
        }

        atomic_shared_ptr<MutableTabularDatasetChunk> * begin()
        {
            return chunks;
        }

        atomic_shared_ptr<MutableTabularDatasetChunk> * end()
        {
            return chunks + n;
        }
        
        atomic_shared_ptr<MutableTabularDatasetChunk> * chunks;
        size_t n;
    };

    // Reading of this data structure is not protected by any lock
    // Writing is protected by the dataset mutex
    atomic_shared_ptr<ChunkList> mutableChunks;

    // Everything below here is protected by the dataset lock
    std::vector<TabularDatasetChunk> frozenChunks;

    static int getRowShard(RowHash rowHash)
    {
        return (rowHash.hash() >> 23) % ROW_INDEX_SHARDS;
    }

    /// Index from rowHash to (chunk, indexInChunk) when line number not used for rowName
    static constexpr size_t ROW_INDEX_SHARDS=32;
    Lightweight_Hash<RowHash, std::pair<int, int> > rowIndex
        [ROW_INDEX_SHARDS];
    std::string filename;
    Date earliestTs, latestTs;

    std::mutex datasetMutex;

    TabularDatasetConfig config;

    // Return the value of the column for all rows
    virtual MatrixColumn getColumn(const ColumnPath & column) const override
    {
        auto it = columnIndex.find(column.oldHash());
        if (it == columnIndex.end()) {
            throw HttpReturnException(400, "Tabular dataset contains no column with given hash",
                                      "columnHash", column,
                                      "knownColumns", getColumnPaths());
        }

        MatrixColumn result;
        result.columnHash = result.columnName = column;

        for (auto & c: columns[it->second].chunks) {
            chunks.at(c.first).addToColumn(it->second, column, result.rows,
                                           false /* dense */);
        }
        
        return result;
    }

    virtual std::vector<CellValue>
    getColumnDense(const ColumnPath & column) const override
    {
        auto it = columnIndex.find(column.oldHash());
        if (it == columnIndex.end()) {
            throw HttpReturnException(400, "Tabular dataset contains no column with given name",
                                      "columnName", column,
                                      "knownColumns", getColumnPaths());
        }

        const ColumnEntry & entry = columns[it->second];

        std::vector<CellValue> result;
        result.reserve(entry.rowCount);

        // Go through each chunk with a non-null value
        for (auto & c: entry.chunks) {
            auto onValue = [&] (size_t n, CellValue val)
                {
                    if (!val.empty())
                        result.emplace_back(std::move(val));
                    return true;
                };
            
            c.second->forEach(onValue);
        }
        
        return result;
    }

    virtual std::tuple<BucketList, BucketDescriptions>
    getColumnBuckets(const ColumnPath & column, int maxNumBuckets) const override
    {
        auto it = columnIndex.find(column.oldHash());
        if (it == columnIndex.end()) {
            throw HttpReturnException(400, "Tabular dataset contains no column with given name",
                                      "columnName", column,
                                      "knownColumns", getColumnPaths());
        }

        std::atomic<size_t> totalRows(0);

        std::vector<std::vector<double> > numerics(chunks.size());
        std::vector<std::vector<Utf8String> > strings(chunks.size());
        std::atomic<bool> hasNulls(false);

        auto onChunk = [&] (size_t i)
            {
                auto onValue = [&] (const CellValue & val)
                {
                    if (val.empty()) {
                        if (!hasNulls)
                            hasNulls = true;
                    }
                    else if (val.isNumber()) {
                        numerics[i].emplace_back(val.toDouble());
                    }
                    else if (val.isString()) {
                        strings[i].emplace_back(val.toUtf8String());
                    }
                    else {
                        throw HttpReturnException
                        (400, "Can only bucketize numbers and strings, not "
                         + jsonEncodeStr(val));
                    }
                    return true;
                };

                chunks[i].columns[it->second]->forEachDistinctValue(onValue);

                totalRows += chunks[i].rowCount();
            };
        
        parallelMap(0, chunks.size(), onChunk);

        DEBUG_MSG(logger) << chunks.size() << " chunks and " << totalRows << " rows";

        auto sortedNumerics = parallelMergeSortUnique(numerics, ML::safe_less<double>());
        auto sortedStrings = parallelMergeSortUnique(strings);

        BucketDescriptions desc;
        desc.initialize(hasNulls,
                        std::move(sortedNumerics),
                        std::move(sortedStrings),
                        maxNumBuckets);

        WritableBucketList buckets(totalRows, desc.numBuckets());

        size_t numWritten = 0;

        auto onChunk2 = [&] (size_t i)
            {

                auto onRow = [&] (size_t rowNum, const CellValue & val)
                {
                    uint32_t bucket = desc.getBucket(val);
                    buckets.write(bucket);
                    ++numWritten;
                    return true;
                };
                
                chunks[i].columns[it->second]->forEachDense(onRow);
            };
        
        for (size_t i = 0;  i < chunks.size();  ++i)
            onChunk2(i);

        if (numWritten != totalRows) {
            throw HttpReturnException
                (500, "Column " + column.toUtf8String()
                 + " had wrong number written ("
                 + to_string(numWritten) + " vs " + to_string(totalRows)
                 + "); internal error (contact support with your script and "
                 + "dataset if possible");
        }

        ExcAssertEqual(numWritten, totalRows);

        return std::make_tuple(std::move(buckets), std::move(desc));
    }

    virtual uint64_t getColumnRowCount(const ColumnPath & column) const override
    {
        return rowCount;
    }

    virtual bool knownColumn(const ColumnPath & column) const override
    {
        return columnIndex.count(column.oldHash());
    }

    virtual std::vector<ColumnPath> getColumnPaths() const override
    {
        std::vector<ColumnPath> result;
        result.reserve(columns.size());
        for (auto & c: columns)
            result.push_back(c.columnName);
        return result;
    }

    // TODO: we know more than this...
    virtual KnownColumn getKnownColumnInfo(const ColumnPath & columnName) const
    {
        auto it = columnIndex.find(columnName.oldHash());
        if (it == columnIndex.end()) {
            throw HttpReturnException(400, "Tabular dataset contains no column with given hash",
                                      "columnName", columnName,
                                      "knownColumns", getColumnPaths());
        }

        ColumnTypes types;

        const ColumnEntry & entry = columns.at(it->second);

        // Go through each chunk with a non-null value
        for (auto & c: entry.chunks) {
            types.update(c.second->getColumnTypes());
        }

        DEBUG_MSG(logger) << "knownColumnInfo for " << columnName << " is "
             << jsonEncodeStr(types.getExpressionValueInfo());
        //DEBUG_MSG(logger) << "hasNulls = " << types.hasNulls << endl;
        //DEBUG_MSG(logger) << "hasIntegers = " << types.hasIntegers << endl;
        DEBUG_MSG(logger) << "minNegativeInteger = " << types.minNegativeInteger;
        DEBUG_MSG(logger) << "maxPositiveInteger = " << types.maxPositiveInteger;
        //DEBUG_MSG(logger) << "hasReals = " << types.hasReals << endl;
        //DEBUG_MSG(logger) << "hasStrings = " << types.hasStrings << endl;
        //DEBUG_MSG(logger) << "hasOther = " << types.hasOther << endl;

        return KnownColumn(columnName, types.getExpressionValueInfo(),
                           COLUMN_IS_DENSE);
    }

    template<typename T>
    std::vector<T>
    getRowPathsT(ssize_t start, ssize_t limit) const
    {
        std::vector<T> result;
        if (limit == -1)
            result.reserve(std::min<ssize_t>(0, rowCount - start));
        else result.reserve(limit);

        size_t n = 0;
        for (size_t chunk = 0;  chunk < chunks.size();
             n += chunks[chunk++].rowCount()) {
            const TabularDatasetChunk & c = chunks[chunk];

            if (limit != -1 && n >= start + limit)
                break;
            if (n + c.rowCount() < start)
                continue;

            size_t chunkStart = std::max<ssize_t>(0, start - n);
            size_t chunkEnd = c.rowCount();
            if (limit != -1)
                chunkEnd = std::min<size_t>(chunkEnd, chunkStart + limit);

            for (size_t i = chunkStart;  i < chunkEnd;  ++i) {
                result.emplace_back(c.getRowPath(i));
            }
        }

        return result;
    }

    virtual std::vector<RowPath>
    getRowPaths(ssize_t start = 0, ssize_t limit = -1) const override
    {
        return getRowPathsT<RowPath>(start, limit);
    }

    virtual std::vector<RowHash>
    getRowHashes(ssize_t start = 0, ssize_t limit = -1) const override
    {
        return getRowPathsT<RowHash>(start, limit);
    }

    std::pair<int, int> tryLookupRow(const RowPath & rowName) const
    {
        int shard = getRowShard(rowName);
        auto it = rowIndex[shard].find(rowName);
        if (it == rowIndex[shard].end())
            return { -1, -1 };
        return it->second;
    }
    
    std::pair<int, int> lookupRow(const RowPath & rowName) const
    {
        auto result = tryLookupRow(rowName);
        if (result.first == -1)
            throw HttpReturnException
                (400, "Row not found in tabular dataset: "
                 + rowName.toUtf8String(),
                 "rowName", rowName);
        return result;
    }

    virtual bool knownRow(const RowPath & rowName) const override
    {
        int chunkIndex;
        int rowIndex;

        std::tie(chunkIndex, rowIndex) = tryLookupRow(rowName);
        return chunkIndex >= 0;
    }

    virtual MatrixNamedRow getRow(const RowPath & rowName) const override
    {
        MatrixNamedRow result;
        result.rowHash = rowName;
        result.rowName = rowName;

        int shard = getRowShard(result.rowHash);

        auto it = rowIndex[shard].find(rowName);
        if (it == rowIndex[shard].end()) {
            throw HttpReturnException
                (400, "Row not found in tabular dataset: "
                 + rowName.toUtf8String(),
                 "rowName", rowName);
        }

        result.columns
            = chunks.at(it->second.first)
            .getRow(it->second.second, fixedColumns);
        return result;
    }

    virtual ExpressionValue getRowExpr(const RowPath & rowName) const
    {
        RowHash rowHash(rowName);
        int shard = getRowShard(rowHash);
        auto it = rowIndex[shard].find(rowHash);
        if (it == rowIndex[shard].end()) {
            throw HttpReturnException
                (400, "Row not found in tabular dataset: "
                 + rowName.toUtf8String(),
                 "rowName", rowName);
        }

        return chunks.at(it->second.first)
            .getRowExpr(it->second.second, fixedColumns);
    }

    virtual RowPath getRowPath(const RowHash & rowHash) const override
    {
        int shard = getRowShard(rowHash);
        auto it = rowIndex[shard].find(rowHash);
        if (it == rowIndex[shard].end()) {
            throw HttpReturnException(400, "Row not found in tabular dataset");
        }

        return chunks.at(it->second.first).getRowPath(it->second.second);
    }

    virtual ColumnPath getColumnPath(ColumnHash column) const override
    {
        auto it = columnHashIndex.find(column);
        if (it == columnHashIndex.end())
            throw HttpReturnException(400, "Tabular dataset contains no column with given hash",
                                      "columnHash", column,
                                      "knownColumns", getColumnPaths());
        return columns[it->second].columnName;
    }

    virtual const ColumnStats &
    getColumnStats(const ColumnPath & column, ColumnStats & stats) const override
    {
        // WARNING: we don't calculate the correct value here; we don't
        // correctly record the row counts.  We should probably remove it
        // from the interface, since it's hard for any dataset to get it
        // right.
        auto it = columnIndex.find(column.oldHash());
        if (it == columnIndex.end()) {
            throw HttpReturnException(400, "Tabular dataset contains no column with given hash",
                                      "columnPath", column,
                                      "knownColumns", getColumnPaths());
        }

        stats = ColumnStats();

        bool isNumeric = true;

        for (auto & c: columns.at(it->second).chunks) {

            auto onValue = [&] (const CellValue & value)
                {
                    if (!value.isNumber())
                        isNumeric = false;
                    stats.values[value].rowCount_ += 1;
                    return true;
                };
                                
            c.second->forEachDistinctValue(onValue);
        }

        stats.isNumeric_ = isNumeric && !chunks.empty();
        stats.rowCount_ = rowCount;
        return stats;
    }

    virtual size_t getRowCount() const override
    {
        return rowCount;
    }

    virtual size_t getColumnCount() const override
    {
        return columns.size();
    }

    virtual std::pair<Date, Date> getTimestampRange() const
    {
        return { earliestTs, latestTs };
    }

    GenerateRowsWhereFunction
    generateRowsWhere(const SqlBindingScope & context,
                      const SqlExpression & where,
                      ssize_t offset,
                      ssize_t limit) const
    {
        GenerateRowsWhereFunction result;
        return result;
    }

    void finalize(std::vector<TabularDatasetChunk> & inputChunks,
                  uint64_t totalRows)
    {
        // NOTE: must be called with the lock held

        rowCount = totalRows;
        
        chunks.reserve(inputChunks.size());

        for (auto & c: inputChunks) {
            chunks.emplace_back(std::move(c));
        }

        columns.reserve(fixedColumns.size());
        for (size_t i = 0;  i < fixedColumns.size();  ++i) {
            const ColumnPath & c = fixedColumns[i];
            ColumnEntry entry;
            entry.columnName = c;
            columns.emplace_back(entry);
            columnIndex[c.oldHash()] = i;
            columnHashIndex[c] = i;
        }

        // Create the column index.  This should be rapid, as there shouldn't
        // be too many columns.
        for (size_t i = 0;  i < chunks.size();  ++i) {
            const TabularDatasetChunk & chunk = chunks[i];
            ExcAssertEqual(fixedColumns.size(), chunk.columns.size());
            for (size_t j = 0;  j < chunk.columns.size();  ++j) {
                columns[j].chunks.emplace_back(i, chunk.columns[j]);
            }
            for (auto & c: chunk.sparseColumns) {
                auto it = columnIndex.insert(make_pair(c.first.oldHash(),
                                                       columns.size()))
                    .first;
                if (it->second == columns.size()) {
                    ColumnEntry entry;
                    entry.columnName = c.first;
                    columns.emplace_back(entry);
                    columnHashIndex[c.first] = it->second;
                }
                columns[it->second].chunks.emplace_back(i, c.second);
            }
        }

        ExcAssertEqual(columns.size(), columnIndex.size());
        ExcAssertEqual(columns.size(), columnHashIndex.size());

        // We create the row index in multiple chunks

        std::mutex rowIndexLock[ROW_INDEX_SHARDS];

        Timer rowIndexTimer;

        auto indexChunk = [&] (int chunkNum)
            {
                std::vector<std::pair<RowHash, uint32_t> >
                    toInsert[ROW_INDEX_SHARDS];
                
                // First, extract and sort them
                for (unsigned j = 0;  j < chunks[chunkNum].rowCount();  ++j) {
                    RowPath rowNameStorage;
                    const RowPath & rowName
                        = chunks[chunkNum].getRowPath(j, rowNameStorage);
                    RowHash rowHash = rowName;
                    
                    int shard = getRowShard(rowHash);
                    toInsert[shard].emplace_back(rowHash, j);
                }

                // Secondly, add them to the row index
                for (size_t i = 0;  i < ROW_INDEX_SHARDS;  ++i) {
                    size_t shard = (i + chunkNum) % ROW_INDEX_SHARDS;
                    std::unique_lock<std::mutex> guard(rowIndexLock[shard]);
                    
                    for (auto & e: toInsert[shard]) {
                        RowHash rowHash = e.first;
                        int32_t indexInChunk = e.second;
                        
                        if (!rowIndex[shard].insert({rowHash,
                                        { chunkNum, indexInChunk }}).second) {
                            throw HttpReturnException
                                (400, "Duplicate row name in tabular dataset",
                                 "rowName",
                                 chunks[chunkNum].getRowPath(indexInChunk));
                        }
                    }
                }
            };
        
        parallelMap(0, chunks.size(), indexChunk);
        
#if 0
        rowIndex.reserve(4 * totalRows / 3);
        for (unsigned i = 0;  i < chunks.size();  ++i) {
            for (unsigned j = 0;  j < chunks[i].rowCount();  ++j) {
                RowPath rowNameStorage;
                if (!rowIndex.insert({ chunks[i].getRowPath(j, rowNameStorage),
                                { i, j } }).second)
                    throw HttpReturnException
                        (400, "Duplicate row name in tabular dataset",
                         "rowName", chunks[i].getRowPath(j));
            }
        }
#endif
        INFO_MSG(logger) << "row index took " << rowIndexTimer.elapsed();

    }

    void initialize(vector<ColumnPath> columnNames)
    {
        ExcAssert(this->fixedColumns.empty());
        this->fixedColumns = std::move(columnNames);

        for (size_t i = 0;  i < fixedColumns.size();  ++i) {
            if (!fixedColumnIndex.insert(make_pair(fixedColumns[i].oldHash(), i))
                .second)
                throw HttpReturnException(500,
                                          "Duplicate column name in tabular dataset",
                                          "columnName", fixedColumns[i]);
        }
    }

    /** This is a recorder that allows parallel records from multiple
        threads. */
    struct BasicRecorder: public Recorder {
        BasicRecorder(TabularDataStore * store)
            : store(store)
        {
        }

        TabularDataStore * store;

        virtual void
        recordRowExpr(const RowPath & rowName,
                      const ExpressionValue & expr) override
        {
            RowValue row;
            expr.appendToRow(ColumnPath(), row);
            recordRowDestructive(rowName, std::move(row));
        }

        virtual void
        recordRowExprDestructive(RowPath rowName,
                                 ExpressionValue expr) override
        {
            RowValue row;
            ColumnPath columnName;
            expr.appendToRowDestructive(columnName, row);
            recordRowDestructive(std::move(rowName), std::move(row));
        }

        virtual void
        recordRow(const RowPath & rowName,
                  const std::vector<std::tuple<ColumnPath, CellValue, Date> > & vals) override
        {
            store->recordRow(rowName, vals);
        }

        virtual void
        recordRowDestructive(RowPath rowName,
                             std::vector<std::tuple<ColumnPath, CellValue, Date> > vals) override
        {
            store->recordRow(std::move(rowName), std::move(vals));
        }

        virtual void
        recordRows(const std::vector<std::pair<RowPath, std::vector<std::tuple<ColumnPath, CellValue, Date> > > > & rows) override
        {
            for (auto & r: rows)
                store->recordRow(r.first, r.second);
        }

        virtual void
        recordRowsDestructive(std::vector<std::pair<RowPath, std::vector<std::tuple<ColumnPath, CellValue, Date> > > > rows) override
        {
            for (auto & r: rows)
                store->recordRow(std::move(r.first), std::move(r.second));
        }

        virtual void
        recordRowsExpr(const std::vector<std::pair<RowPath, ExpressionValue > > & rows) override
        {
            for (auto & r: rows) {
                recordRowExpr(r.first, r.second);
            }
        }

        virtual void
        recordRowsExprDestructive(std::vector<std::pair<RowPath, ExpressionValue > > rows) override
        {
            for (auto & r: rows) {
                recordRowExprDestructive(std::move(r.first), std::move(r.second));
            }
        }

        virtual void finishedChunk() override
        {
        }
        
    };


    /** This is a recorder that is designed to have each thread record
        chunks in a deterministic manner.
    */
    struct ChunkRecorder: public Recorder {
        ChunkRecorder(TabularDataStore * store)
            : store(store), doneFirst(store->mutableChunks.load())
        {
            // Note that this may return a null pointer, if nothing has
            // been loaded yet.
            chunk = store->createNewChunk();
        }

        TabularDataStore * store;
        bool doneFirst;

        std::shared_ptr<MutableTabularDatasetChunk> chunk;

        virtual void
        recordRowExpr(const RowPath & rowName,
                      const ExpressionValue & expr) override
        {
            RowValue row;
            expr.appendToRow(ColumnPath(), row);
            recordRowDestructive(rowName, std::move(row));
        }

        virtual void
        recordRowExprDestructive(RowPath rowName,
                                 ExpressionValue expr) override
        {
            RowValue row;
            ColumnPath columnName;
            expr.appendToRowDestructive(columnName, row);
            recordRowDestructive(std::move(rowName), std::move(row));
        }

        virtual void
        recordRow(const RowPath & rowName,
                  const std::vector<std::tuple<ColumnPath, CellValue, Date> > & vals) override
        {
            recordRowImpl(rowName, vals);
        }

        virtual void
        recordRowDestructive(RowPath rowName,
                             std::vector<std::tuple<ColumnPath, CellValue, Date> > vals) override
        {
            recordRowImpl(std::move(rowName), std::move(vals));
        }

        template<typename Vals>
        void recordRowImpl(RowPath rowName, Vals&& vals)
        {
            if (!chunk) {
                {
                    std::unique_lock<std::mutex> guard(store->datasetMutex);
                    store->createFirstChunks(vals);
                }

                chunk = store->createNewChunk();
            }
            ExcAssert(chunk);


            // Prepare what we need to record
            auto rowVals = store->prepareRow(vals);

            std::vector<CellValue> & orderedVals = std::get<0>(rowVals);
            std::vector<std::pair<ColumnPath, CellValue> > & newColumns
                = std::get<1>(rowVals);
            Date ts = std::get<2>(rowVals);

            for (;;) {
                int written = chunk->add(rowName, ts,
                                         orderedVals.data(),
                                         orderedVals.size(),
                                         newColumns);
                if (written == MutableTabularDatasetChunk::ADD_SUCCEEDED)
                    break;
                
                ExcAssertEqual(written,
                               MutableTabularDatasetChunk::ADD_PERFORM_ROTATION);
                finishedChunk();
                chunk.reset
                    (new MutableTabularDatasetChunk
                     (orderedVals.size(),
                      chunkSizeForNumColumns(orderedVals.size())));
            }
        }

        virtual void
        recordRows(const std::vector<std::pair<RowPath, std::vector<std::tuple<ColumnPath, CellValue, Date> > > > & rows) override
        {
            for (auto & r: rows)
                recordRow(r.first, r.second);
        }

        virtual void
        recordRowsDestructive(std::vector<std::pair<RowPath, std::vector<std::tuple<ColumnPath, CellValue, Date> > > > rows) override
        {
            for (auto & r: rows)
                recordRowDestructive(std::move(r.first), std::move(r.second));
        }

        virtual void
        recordRowsExpr(const std::vector<std::pair<RowPath, ExpressionValue > > & rows) override
        {
            for (auto & r: rows) {
                recordRowExpr(r.first, r.second);
            }
        }

        virtual void
        recordRowsExprDestructive(std::vector<std::pair<RowPath, ExpressionValue > > rows) override
        {
            for (auto & r: rows) {
                recordRowExprDestructive(std::move(r.first), std::move(r.second));
            }
        }

        virtual void finishedChunk() override
        {
            if (!chunk || chunk->rowCount() == 0)
                return;
            ColumnFreezeParameters params;
            auto frozen = chunk->freeze(params);
            store->addFrozenChunk(std::move(frozen));
        }

        virtual
        std::function<void (RowPath rowName,
                            Date timestamp,
                            CellValue * vals,
                            size_t numVals,
                            std::vector<std::pair<ColumnPath, CellValue> > extra)>
        specializeRecordTabular(const std::vector<ColumnPath> & columnNames) override
        {
            /* We return a function that knows it will always receive the same
               set of columns.  This allows us to directly record them without
               needing to do any manipulation of column names at all.
            */

            return [=] (RowPath rowName, Date timestamp,
                        CellValue * vals, size_t numVals,
                        std::vector<std::pair<ColumnPath, CellValue> > extra)
                {
                    if (!chunk) {
                        {
                            std::unique_lock<std::mutex> guard(store->datasetMutex);

                            // We create a sample set of values for the
                            // column to analyze, so it can identify the
                            // column names.
                            std::vector<std::tuple<ColumnPath, CellValue, Date> > sampleVals;
                            for (unsigned i = 0;  i < columnNames.size();  ++i)
                                sampleVals.emplace_back(columnNames[i], vals[i], timestamp);
                   
                            store->createFirstChunks(sampleVals);
                        }

                        chunk = store->createNewChunk();
                    }
                    ExcAssert(chunk);


                    for (;;) {
                        int written = chunk->add(rowName, timestamp,
                                                 vals, numVals,
                                                 extra);
                        if (written == MutableTabularDatasetChunk::ADD_SUCCEEDED)
                            break;
                        
                        ExcAssertEqual(written,
                                       MutableTabularDatasetChunk::ADD_PERFORM_ROTATION);
                        finishedChunk();
                        chunk.reset
                            (new MutableTabularDatasetChunk
                             (columnNames.size(),
                              chunkSizeForNumColumns(columnNames.size())));
                    }
                };
        }
    };

    void commit()
    {
        // No mutable chunks anymore.  Atomically swap out the old pointer.
        auto oldMutableChunks = mutableChunks.exchange(nullptr);

        if (!oldMutableChunks)
            return;  // a parallel commit beat us to it

        for (auto & c: *oldMutableChunks) {
            // Wait for us to have the only reference to the chunk
            auto p = c.load();
            // We have one reference here
            // There is one reference inside oldMutableChunks
            while (p.use_count() != 2) ;

            if (p->rowCount() != 0)
                freezeChunkInBackground(p);

            c.store(nullptr);
        }

        // Wait for the background freeze events to finish.  We do it by
        // busy waiting while working in between, to ensure that we don't
        // deadlock if there are no other threads available to do the
        // work.
        while (backgroundJobsActive)
            ThreadPool::instance().work();

        // We can only take the mutex here, as the background threads need
        // to access it.
        std::unique_lock<std::mutex> guard(datasetMutex);

        // At this point, nobody can see oldMutableChunks or its contents
        // apart from this thread.  So we can perform operations unlocked
        // on it without any problem.

        // Freeze all of the uncommitted chunks
        std::atomic<size_t> totalRows(0);

        for (auto & c: frozenChunks)
            totalRows += c.rowCount();

        finalize(frozenChunks, totalRows);

        size_t mem = 0;
        for (auto & c: chunks) {
            mem += c.memusage();
        }

        size_t columnMem = 0;
        for (auto & c: columns) {
            size_t bytesUsed = 0;
            for (auto & chunk: c.chunks) {
                bytesUsed += chunk.second->memusage();
            }
<<<<<<< HEAD
            //cerr << "column " << c.columnName << " used "
            //     << bytesUsed << " bytes at "
            //     << 1.0 * bytesUsed / totalRows << " per row" << endl;
=======
            TRACE_MSG(logger) << "column " << c.columnName << " used "
                 << bytesUsed << " bytes at "
                 << 1.0 * bytesUsed / totalRows << " per row";
>>>>>>> a1c0db72
            columnMem += bytesUsed;
        }

        INFO_MSG(logger) << "total mem usage is " << mem << " bytes" << " for "
             << totalRows << " rows and " << columns.size() << " columns for "
             << 1.0 * mem / rowCount << " bytes/row";
        INFO_MSG(logger) << "column memory is " << columnMem;

    }

    /// The number of background jobs that we're currently waiting for
    std::atomic<size_t> backgroundJobsActive;
    shared_ptr<spdlog::logger> logger;

    // freezes a new chunk in the background, and adds it to frozenChunks.
    // Updates the number of background jobs atomically so that we can know
    // when everything is finished.
    void freezeChunkInBackground(std::shared_ptr<MutableTabularDatasetChunk> chunk)
    {
        if (chunk->rowCount() == 0)
            return;

        ColumnFreezeParameters params;
        auto job = [=] ()
            {
                Scope_Exit(--this->backgroundJobsActive);
                auto frozen = chunk->freeze(params);
                addFrozenChunk(std::move(frozen));
            };
        
        ++backgroundJobsActive;
        try {
            ThreadPool::instance().add(std::move(job));
        } catch (...) {
            --backgroundJobsActive;
            throw;
        }
    }

    void addFrozenChunk(TabularDatasetChunk frozen)
    {
        ExcAssertNotEqual(frozen.rowCount(), 0);
        std::unique_lock<std::mutex> guard(datasetMutex);
        frozenChunks.emplace_back(std::move(frozen));
    }

    std::shared_ptr<MutableTabularDatasetChunk>
    createNewChunk(ssize_t expectedSize = -1)
    {
        // Have we initialized things yet?
        bool mc = mutableChunks.load() != nullptr;
        if (!mc)
            return nullptr;

        return std::make_shared<MutableTabularDatasetChunk>
            (fixedColumns.size(),
             expectedSize == -1
             ? chunkSizeForNumColumns(fixedColumns.size())
             : expectedSize);
    }

    /** Analyze the first row to know what the columns are. */
    void createFirstChunks(const std::vector<std::tuple<ColumnPath, CellValue, Date> > & vals)
    {
        // Must be done with the dataset lock held
        if (!mutableChunks.load()) {
            //need to create the mutable chunk
            vector<ColumnPath> columnNames;

            //The first recorded row will determine the columns
            Lightweight_Hash<uint64_t, int> inputColumnIndex;
            for (unsigned i = 0;  i < vals.size();  ++i) {
                const ColumnPath & c = std::get<0>(vals[i]);
                uint64_t ch(c.oldHash());
                if (!inputColumnIndex.insert(make_pair(ch, i)).second)
                    throw HttpReturnException(400, "Duplicate column name in tabular dataset entry",
                                              "columnName", c.toUtf8String());
                columnNames.push_back(c);
            }

            initialize(std::move(columnNames));

            auto newChunks = std::make_shared<ChunkList>(NUM_PARALLEL_CHUNKS);

            for (auto & c: *newChunks) {
                auto newChunk = std::make_shared<MutableTabularDatasetChunk>
                    (fixedColumns.size(), chunkSizeForNumColumns(fixedColumns.size()));
                c.store(std::move(newChunk));
            }
            
            auto old = mutableChunks.exchange(std::move(newChunks));
            ExcAssert(!old);
        }
    }

    // Vals is std::vector<std::tuple<ColumnPath, CellValue, Date> >
    // either a const reference (in which case we copy), or a
    // rvalue or non-const reference (in which case we move)
    template<typename Vals>
    std::tuple<std::vector<CellValue>,
               std::vector<std::pair<ColumnPath, CellValue> >,
               Date>
    prepareRow(Vals&& vals)
    {
        std::vector<CellValue> orderedVals(fixedColumns.size());
        Date ts = Date::negativeInfinity();

        std::vector<std::pair<ColumnPath, CellValue> > newColumns;

        for (unsigned i = 0;  i < vals.size();  ++i) {
            const ColumnPath & c = std::get<0>(vals[i]);
            auto iter = fixedColumnIndex.find(c.oldHash());
            if (iter == fixedColumnIndex.end()) {
                switch (config.unknownColumns) {
                case UC_ERROR:
                    throw HttpReturnException
                        (400,
                         "New column name while recording row in tabular dataset "
                         "with unknownColumns=ERROR",
                         "columnName", c.toUtf8String(),
                         "knownColumns", fixedColumns);
                case UC_IGNORE:
                    continue;
                case UC_ADD:
                    newColumns.emplace_back(std::move(std::get<0>(vals[i])),
                                            std::move(std::get<1>(vals[i])));
                    continue;
                }
            }

            orderedVals[iter->second] = std::move(std::get<1>(vals[i]));

            ts = std::max(ts, std::get<2>(vals[i]));
        }

        return std::make_tuple(std::move(orderedVals),
                               std::move(newColumns),
                               std::move(ts));
    }

    // Vals is std::vector<std::tuple<ColumnPath, CellValue, Date> >
    // Same const/non-const as is happening above
    template<typename Vals>
    void recordRow(RowPath rowName,
                   Vals&& vals)
    {
        if (rowCount > 0)
            HttpReturnException(400, "Tabular dataset has already been committed, cannot add more rows");

        auto mc = mutableChunks.load();

        if (!mc) {
            std::unique_lock<std::mutex> guard(datasetMutex);
            createFirstChunks(vals);
            mc = mutableChunks.load();
        }

        ExcAssert(mc);

        // Prepare what we need to record
        auto rowVals = prepareRow(vals);

        std::vector<CellValue> & orderedVals = std::get<0>(rowVals);
        std::vector<std::pair<ColumnPath, CellValue> > & newColumns
            = std::get<1>(rowVals);
        Date ts = std::get<2>(rowVals);

        int chunkNum = (rowName.hash() >> 32) % mc->n;

        for (int written = MutableTabularDatasetChunk::ADD_PERFORM_ROTATION;
             written != MutableTabularDatasetChunk::ADD_SUCCEEDED;) {
            auto chunkPtr = mc->chunks[chunkNum].load();
            ExcAssert(chunkPtr);
            written = chunkPtr->add(rowName, ts,
                                    orderedVals.data(),
                                    orderedVals.size(),
                                    newColumns);
            if (written == MutableTabularDatasetChunk::ADD_AWAIT_ROTATION)
                continue;  // busy wait until the rotation is done by another thread
            else if (written
                     == MutableTabularDatasetChunk::ADD_PERFORM_ROTATION) {
                // We need a rotation, and we've been selected to do it
                auto newChunk = std::make_shared<MutableTabularDatasetChunk>
                    (fixedColumns.size(), chunkSizeForNumColumns(fixedColumns.size()));
                if (mc->chunks[chunkNum]
                    .compare_exchange_strong(chunkPtr, newChunk)) {
                    // Successful rotation.  First we background freeze
                    // the chunk.  Then the old one goes in the list of
                    // uncommitted chunks.

                    freezeChunkInBackground(std::move(chunkPtr));
                }
            }
        }
    }
};

TabularDataset::
TabularDataset(MldbServer * owner,
               PolyConfig config,
               const std::function<bool (const Json::Value &)> & onProgress)
    : Dataset(owner)
{
    itl = make_shared<TabularDataStore>(
            config.params.convert<TabularDatasetConfig>(),
            MLDB::getMldbLog<TabularDataset>());
}

TabularDataset::
~TabularDataset()
{
}

Any
TabularDataset::
getStatus() const
{
    Json::Value status;
    status["rowCount"] = itl->rowCount;
    status["columnCount"] = itl->columns.size();
    return status;
}

std::pair<Date, Date>
TabularDataset::
getTimestampRange() const
{
    return itl->getTimestampRange();
}

std::shared_ptr<MatrixView>
TabularDataset::
getMatrixView() const
{
    return itl;
}

std::shared_ptr<ColumnIndex>
TabularDataset::
getColumnIndex() const
{
    return itl;
}

std::shared_ptr<RowStream> 
TabularDataset::
getRowStream() const 
{ 
    return std::make_shared<TabularDataStore::TabularDataStoreRowStream>
        (itl.get()); 
} 

ExpressionValue
TabularDataset::
getRowExpr(const RowPath & row) const
{
    return itl->getRowExpr(row);
}

GenerateRowsWhereFunction
TabularDataset::
generateRowsWhere(const SqlBindingScope & context,
                  const Utf8String& alias,
                  const SqlExpression & where,
                  ssize_t offset,
                  ssize_t limit) const
{
    GenerateRowsWhereFunction fn
        = itl->generateRowsWhere(context, where, offset, limit);
    if (!fn)
        fn = Dataset::generateRowsWhere(context, alias, where, offset, limit);
    return fn;
}

KnownColumn
TabularDataset::
getKnownColumnInfo(const ColumnPath & columnName) const
{
    return itl->getKnownColumnInfo(columnName);
}

void
TabularDataset::
commit()
{
    return itl->commit();
}

Dataset::MultiChunkRecorder
TabularDataset::
getChunkRecorder()
{
    MultiChunkRecorder result;
    result.newChunk = [=] (size_t)
        {
            return std::unique_ptr<Recorder>
                (new TabularDataStore::ChunkRecorder(itl.get()));
        };

    result.commit = [=] () { this->commit(); };
    return result;
}

void
TabularDataset::
recordRowItl(const RowPath & rowName,
             const std::vector<std::tuple<ColumnPath, CellValue, Date> > & vals)
{
    validateNames(rowName, vals);
    itl->recordRow(rowName, vals);
}

void
TabularDataset::
recordRows(const std::vector<std::pair<RowPath, std::vector<std::tuple<ColumnPath, CellValue, Date> > > > & rows)
{
    for (auto & r: rows)
        itl->recordRow(r.first, r.second);
}

/*****************************************************************************/
/* TABULAR DATASET                                                           */
/*****************************************************************************/

TabularDatasetConfig::
TabularDatasetConfig()
{
    unknownColumns = UC_ERROR;
}

DEFINE_ENUM_DESCRIPTION(UnknownColumnAction);

UnknownColumnActionDescription::
UnknownColumnActionDescription()
{
    addValue("ignore", UC_IGNORE, "Unknown columns will be ignored");
    addValue("error", UC_ERROR, "Unknown columns will result in an error");
    addValue("add", UC_ADD, "Unknown columns will be added as a sparse column");
};

DEFINE_STRUCTURE_DESCRIPTION(TabularDatasetConfig);

TabularDatasetConfigDescription::
TabularDatasetConfigDescription()
{
    nullAccepted = true;

    addField("unknownColumns", &TabularDatasetConfig::unknownColumns,
             "Action to take on unknown columns.  Values are 'ignore', "
             "'error' (default), or 'add' which will allow an unlimited "
             "number of sparse columns to be added.",
             UC_ERROR);
}

namespace {

RegisterDatasetType<TabularDataset, TabularDatasetConfig>
regTabular(builtinPackage(),
           "tabular",
           "Dense dataset which can be recorded to",
           "datasets/TabularDataset.md.html");

} // file scope*/

} // MLDB
<|MERGE_RESOLUTION|>--- conflicted
+++ resolved
@@ -1201,15 +1201,9 @@
             for (auto & chunk: c.chunks) {
                 bytesUsed += chunk.second->memusage();
             }
-<<<<<<< HEAD
-            //cerr << "column " << c.columnName << " used "
-            //     << bytesUsed << " bytes at "
-            //     << 1.0 * bytesUsed / totalRows << " per row" << endl;
-=======
             TRACE_MSG(logger) << "column " << c.columnName << " used "
                  << bytesUsed << " bytes at "
                  << 1.0 * bytesUsed / totalRows << " per row";
->>>>>>> a1c0db72
             columnMem += bytesUsed;
         }
 
