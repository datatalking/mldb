--- conflicted
+++ resolved
@@ -1047,18 +1047,8 @@
 	                                        isTextLine,
 	                                        hasQuoteChar);
 
-<<<<<<< HEAD
-	            if (errorMsg) {
-                        cerr << "errorMsg = " << errorMsg << endl;
-                        cerr << "actualLineNum = " << actualLineNum << endl;
-                        cerr << "chunkNum = " << chunkNum << endl;
-                        cerr << "lineNum = " << lineNum << endl;
-	                return handleError(errorMsg, actualLineNum, line - lineStart + 1, string(line, length));
-                    }
-=======
-	        if (errorMsg)
+            if (errorMsg)
 	            return handleError(errorMsg, actualLineNum, line - lineStart + 1, string(line, length));
->>>>>>> 53a63516
 
 	        //cerr << "got values " << jsonEncode(vector<CellValue>(values, values + inputColumnNames.size())) << endl;
 	                
