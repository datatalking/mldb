/** svd.cc
    Jeremy Barnes, 16 December 2014
    Copyright (c) 2014 Datacratic Inc.  All rights reserved.

    This file is part of MLDB. Copyright 2015 Datacratic. All rights reserved.

    Implementation of an SVD algorithm for embedding of a dataset.
*/

#include "svd.h"
#include "matrix.h"
#include "mldb/server/mldb_server.h"
#include "mldb/core/dataset.h"
#include "mldb/jml/stats/distribution.h"
#include <boost/multi_array.hpp>
#include "mldb/jml/utils/guard.h"
#include "mldb/base/parallel.h"
#include "mldb/jml/utils/pair_utils.h"
#include "mldb/arch/timers.h"
#include "mldb/arch/simd_vector.h"
#include "mldb/ml/svd_utils.h"
#include "mldb/jml/utils/vector_utils.h"
#include "mldb/ext/svdlibc/svdlib.h"
#include "mldb/types/basic_value_descriptions.h"
#include "mldb/types/distribution_description.h"
#include "mldb/types/optional_description.h"
#include "mldb/ml/value_descriptions.h"
#include "mldb/sql/sql_expression.h"
#include "mldb/plugins/sql_config_validator.h"
#include "mldb/vfs/fs_utils.h"
#include "mldb/types/map_description.h"
#include "mldb/types/any_impl.h"
#include "mldb/http/http_exception.h"
#include "mldb/types/hash_wrapper_description.h"
#include "mldb/vfs/filter_streams.h"

using namespace std;


namespace Datacratic {

// jsonDecode implementation for any type which:
// 1) has a default description;
template<typename T>
T jsonDecodeFile(const std::string & filename, T * = 0)
{
    T result;

    filter_istream stream(filename);

    static auto desc = getDefaultDescriptionSharedT<T>();
    StreamingJsonParsingContext context(filename, stream);
    desc->parseJson(&result, context);
    return result;
}

namespace MLDB {

DEFINE_STRUCTURE_DESCRIPTION(SvdConfig);

SvdConfigDescription::
SvdConfigDescription()
{
    Optional<PolyConfigT<Dataset> > optionalOutputDataset;
    optionalOutputDataset.emplace(PolyConfigT<Dataset>().
                                  withType(SvdConfig::defaultOutputDatasetType));

    addField("trainingData", &SvdConfig::trainingData,
             "Specification of the data for input to the SVD Procedure.  This should be "
             "organized as an embedding, with each selected row containing the same "
             "set of columns with numeric values to be used as coordinates.  The select statement "
             "does not support groupby and having clauses. "
             "Only plain column names may be used; it is not possible to select on "
             "an expression (like x + 1)");
    addField("columnOutputDataset", &SvdConfig::columnOutput,
             "Output dataset for embedding (column singular vectors go here)",
             optionalOutputDataset);
    addField("rowOutputDataset", &SvdConfig::rowOutput,
             "Output dataset for embedding (row singular vectors go here)",
             optionalOutputDataset);
    addField("numSingularValues", &SvdConfig::numSingularValues,
             "Maximum number of singular values to work with.  "
             "If there are not enough "
             "degrees of freedom in the dataset (it is rank-deficient), then "
             "less than this number may be used", 100);
    addField("numDenseBasisVectors", &SvdConfig::numDenseBasisVectors,
             "Maximum number of dense basis vectors to use for the SVD.  "
             "This parameter gives the number of dimensions into which the "
             "project is made.  The runtime goes up with the square of this parameter, "
             "in other words 10 times as many is 100 times as long to run.",
             2000);
    addField("outputColumn", &SvdConfig::outputColumn,
             "Base name of the column that will be written by the SVD.  "
             "A number will be appended from 0 to numSingularValues.",
             string("svd"));
    addField("modelFileUrl", &SvdConfig::modelFileUrl,
             "URL where the model file (with extension '.svd') should be saved. "
             "This file can be loaded by the ![](%%doclink svd.embedRow function). "
             "This parameter is optional unless the `functionName` parameter is used.");
    addField("functionName", &SvdConfig::functionName,
             "If specified, an instance of the ![](%%doclink svd.embedRow function) of this name will be created using "
             "the trained model. Note that to use this parameter, the `modelFileUrl` must "
             "also be provided.");
    addParent<ProcedureConfig>();

    onPostValidate = chain(validateQuery(&SvdConfig::trainingData,
                                         NoGroupByHaving(),
                                         PlainColumnSelect(),
                                         MustContainFrom()),
                           validateFunction<SvdConfig>());
}

DEFINE_STRUCTURE_DESCRIPTION(SvdColumnEntry);

SvdColumnEntryDescription::
SvdColumnEntryDescription()
{
    addParent<ColumnSpec>();
    addField("singularVector", &SvdColumnEntry::singularVector,
             "Singular vector for this column");
}

DEFINE_STRUCTURE_DESCRIPTION(SvdColumnIndexEntry);

SvdColumnIndexEntryDescription::
SvdColumnIndexEntryDescription()
{
    addField("columnName", &SvdColumnIndexEntry::columnName,
             "Name of the column");
    addField("values", &SvdColumnIndexEntry::values,
             "Values of fields for this column");
}

/** Given the other column, project it onto the basis. */
ML::distribution<float>
SvdBasis::
rightSingularVector(const ColumnIndexEntries & basisColumns,
                    const ColumnIndexEntry & column) const
{
    // For each basis vector, calculate the overlap
    ML::distribution<float> result(singularValues.size());

    for (unsigned i = 0;  i < columns.size();  ++i) {
        double overlap = column.correlation(basisColumns.at(i));
        if (overlap == 0.0)
            continue;
        result += overlap * columns[i].singularVector;
    }

    result /= singularValues * singularValues;

    if ((result == 0.0).all()) {
        //cerr << "all zero projection" << endl;
        //cerr << "column " << column.columnName << endl;

        for (unsigned i = 0;  i < columns.size();  ++i) {
            //double overlap = column.correlation(basisColumns.at(i));
            //cerr << "overlap with " << columns[i].columnName
            //     << " is " << overlap << endl;
        }

    }

    return result;
}

ML::distribution<float>
SvdBasis::
rightSingularVectorForColumn(ColumnHash col, const CellValue & value,
                             int maxValues,
                             bool acceptUnknownValues) const
{
    if (maxValues < 0 || maxValues > singularValues.size())
        maxValues = singularValues.size();

    // 1.  Find the columns involved with the index
    auto it = columnIndex.find(col);
    if (it == columnIndex.end()) {
        //cerr << "column not found in " << columnIndex.size() << " entries" << endl;
        return ML::distribution<float>();
    }

    // 2.  Look up the value of the cell
    const SvdColumnIndexEntry & columnEntry = it->second;

    auto it2 = columnEntry.values.find(value);
    if (it2 == columnEntry.values.end()) {
        // Extract the cell value...
        if (value.isNumeric()) {
            double d = value.toDouble();

            //cerr << "looking into " << columnEntry.values.size() << " values"
            //     << " for column " << it->second.columnName << endl;

            for (auto & e: columnEntry.values) {
                //cerr << "e.first = " << jsonEncodeStr(e.first) << endl;
                //cerr << "e.first.cellType() = " << jsonEncodeStr(e.first.cellType()) << endl;
                //cerr << "e.second = " << e.second << endl;
                if (!e.first.empty() && e.first != value)
                    continue;
                int columnNum = e.second;
                auto & col = columns[columnNum];
                ML::distribution<float> result = col.singularVector;
                result.resize(maxValues);

                //double oldd = d;

                d += col.offset;
                d *= col.scale;

                //cerr << "value " << oldd << " transformed to " << d << endl;

                result *= d;
                return result;
            }

            if (columnEntry.values.size() == 1) {
                // MLDB-687
                // We saw only a single value in training, which makes it
                // essentially a "has value" or "doesn't have value"
                // feature.  Take the output for the one and only value
                // seen in training.

                auto & col = columns[columnEntry.values.begin()->second];

                ML::distribution<float> result = col.singularVector;
                result.resize(maxValues);

                //double oldd = d;

                d += col.offset;
                d *= col.scale;

                //cerr << "value " << oldd << " transformed to " << d << endl;

                result *= d;
                return result;
            }

#if 0
            // It's a value we haven't seen.  We can't really do anything but return
            // an empty vector
            if (acceptUnknownValues)
                return ML::distribution<float>();

            throw HttpReturnException(400);

            cerr << "column " << columnEntry.columnName << endl;
            cerr << "value = " << value << endl;
            cerr << columnEntry.values.size() << " known values" << endl;
            for (auto & e: columnEntry.values) {
                cerr << "known value " << e.first << endl;
            }

            throw ML::Exception("Numeric value not found");
#endif
        }

        if (acceptUnknownValues)
            return ML::distribution<float>();

        Json::Value details;
        details["columnName"] = jsonEncode(it->second.columnName);
        details["columnValueNotFound"] = jsonEncode(value);
        details["columnValueNotFoundType"] = jsonEncode(value.cellType());

        auto & vals = details["firstTenknownColumnValues"];

        bool expectedNumber = false;
        bool onlyNumber = true;
        for (auto & v: it->second.values) {
            if (vals.size() >= 10)
                break;

            auto & col = columns.at(v.second);
            //cerr << "col.op = " << col.op << endl;

            Json::Value thisVal;
            if (col.op == COL_VALUE) {
                thisVal = "<<any number>>";
                expectedNumber = true;
            }
            else {
                thisVal = jsonEncode(v.first);
                onlyNumber = false;
            }

            vals.append(thisVal);
        }

        Utf8String message;
        if (value.isNumeric()) {
            message = "Column '" + it->second.columnName.toUtf8String()
                + "' was a string in training but has numeric value "
                + jsonEncodeUtf8(value) + " when passed to SVD";
        }
        else if (expectedNumber && onlyNumber) {
            message = "Column '" + it->second.columnName.toUtf8String()
                + "' passed as a string value " + jsonEncodeUtf8(value)
                + " but only numbers were seen in training";
        }
        else {
            message = "Column '" + it->second.columnName.toUtf8String()
                + "' passed a value " + jsonEncodeUtf8(value)
                + " that was never seen in training when passed to SVD";
        }

        //cerr << details << endl;

        throw HttpReturnException(400, message, details);
    }

    ML::distribution<float> result = columns[it2->second].singularVector;
    result.resize(maxValues);
    return result;
}

std::pair<ML::distribution<float>, Date>
SvdBasis::
leftSingularVector(const std::vector<std::tuple<ColumnName, CellValue, Date> > & row,
                   int maxValues,
                   bool acceptUnknownValues) const
{
    return doLeftSingularVector(row, maxValues, acceptUnknownValues);
}

std::pair<ML::distribution<float>, Date>
SvdBasis::
leftSingularVector(const std::vector<std::tuple<ColumnHash, CellValue, Date> > & row,
                   int maxValues,
                   bool acceptUnknownValues) const
{
    return doLeftSingularVector(row, maxValues, acceptUnknownValues);
}

template<typename Tuple>
std::pair<ML::distribution<float>, Date>
SvdBasis::
doLeftSingularVector(const std::vector<Tuple> & row,
                     int maxValues,
                     bool acceptUnknownValues) const
{
    if (maxValues < 0 || maxValues > singularValues.size())
        maxValues = singularValues.size();

    Date ts = modelTs;
    ML::distribution<float> result(maxValues);

    for (auto & v: row) {
        ColumnHash column;
        CellValue value;
        Date columnTs;

        std::tie(column, value, columnTs) = v;

        const ML::distribution<float> & rsv
            = rightSingularVectorForColumn(column, value, maxValues, acceptUnknownValues);

        // If it was excluded, it will have an empty vector calculated
        if (rsv.empty())
            continue;
        result += rsv;
        ts.setMax(columnTs);
    }

    for (unsigned i = 0;  i < result.size();  ++i)
        result[i] /= singularValues[i];

    return make_pair(std::move(result), ts);
}

void
SvdBasis::
validate()
{
    for (unsigned i = 0;  i < columns.size();  ++i) {
        auto & c = columns[i];
        ExcAssert(columnIndex.count(c.columnName));
        ExcAssert(columnIndex[c.columnName].values.count(c.cellValue));
        ExcAssertEqual(columnIndex[c.columnName].columnName, c.columnName);
        ExcAssertEqual(columnIndex[c.columnName].values[c.cellValue], i);
        if (c.op == COL_VALUE)
            ExcAssertEqual(c.cellValue, CellValue());
    }
}

DEFINE_STRUCTURE_DESCRIPTION(SvdBasis);

SvdBasisDescription::
SvdBasisDescription()
{
    addField("columns", &SvdBasis::columns, "Columns of SVD");
    addField("singularValues", &SvdBasis::singularValues,
             "Singular values of SVD");
    addField("columnIndex", &SvdBasis::columnIndex, "Index of columns");
    addField("modelTs", &SvdBasis::modelTs, "Timestamp of latest information incorporated into model");
}

struct SvdTrainer {
    static SvdBasis calcSvdBasis(const ColumnCorrelations & correlations,
                                 int numSingularValues);

    static SvdBasis calcRightSingular(const ClassifiedColumns & columns,
                                      const ColumnIndexEntries & columnIndex,
                                      const SvdBasis & svd);
};

SvdBasis
SvdTrainer::
calcSvdBasis(const ColumnCorrelations & correlations,
             int numSingularValues)
{
#if 0
    static int n = 0;
    {
        cerr << "saving correlations " << n << endl;
        filter_ostream stream(ML::format("correlations-%d.json", n++));
        stream << jsonEncode(correlations.columns);
        for (unsigned i = 0;  i < correlations.correlations.shape()[0];  ++i) {
            for (unsigned j = 0;  j < correlations.correlations.shape()[1];  ++j) {
                stream << i << " " << j << " " << correlations.correlations[i][j]
                       << endl;
            }
        }
        cerr << "done saving correlations " << endl;
    }
#endif

    int ndims = correlations.columnCount();

    ML::Timer timer;

    //for (unsigned i = 0;  i < ndims;  ++i) {
    //    cerr << "correlation between " << 0 << " and "
    //         << i << " is " << correlations[0][i]
    //         << endl;
    //}

    /**************************************************************
     * multiplication of matrix B by vector x, where B = A'A,     *
     * and A is nrow by ncol (nrow >> ncol). Hence, B is of order *
     * n = ncol (y stores product vector).		              *
     **************************************************************/

    auto opb_fn = [&] (const double * x, double * y)
    {
        for (unsigned i = 0; i != ndims; i++) {
            y[i] = ML::SIMD::vec_dotprod_dp(&correlations.correlations[i][0], x, ndims);
        }
    };

    SVDParams params;
    params.opb = opb_fn;
    params.ierr = 0;
    params.nrows = ndims;
    params.ncols = ndims;
    params.nvals = 0;
    params.doU = false;
    params.calcPrecision(params.ncols);

    svdrec * svdResult = svdLAS2A(numSingularValues, params);
    ML::Call_Guard cleanUp( [&](){ svdFreeSVDRec(svdResult); });

    cerr << "done SVD " << timer.elapsed() << endl;

    // It doesn't clean up the ones that didn't converge properly... do it ourselves
    // We go until we get a NaN or one with too small a ratio.
    // Eg, seen in the wild:
    // svalues = { 3.06081 2.01797 1.91045 1.39165 1.20556 1.0859 1.01295 0.973041 0.96686 0.795663 0.787847 0.753074 0.663018 0.58732 0.566861 0.53674 0.507972 0.481893 0.476135 0.451054 0.434212 0.428739 0.406749 0.396502 0.388368 0.383147 0.381553 0.34724 0.322744 0.311273 0.297784 0.285271 0.275972 0.272025 0.271609 0.265779 0.254749 0.244108 0.234286 0.229235 0.21586 0.208849 0.207129 0.194427 0.186311 0.184302 0.18284 0.170876 0.1612 0.153722 0.145908 0.145039 0.139881 0.136478 0.134853 0.131319 0.124427 0.112027 0.0839514 0.0766772 0.0687135 0.0484199 0.0354719 0.034498 9.62614e-05 7.98612e-05 7.48308e-05 6.6479e-05 5.5881e-05 5.00391e-05 4.59796e-05 4.33525e-05 3.0214e-05 2.67698e-05 2.66379e-05 1.749e-05 1.64916e-05 1.20429e-05 5.02268e-08 -nan -nan -nan -nan 2.46486e-09 -nan -nan -nan -nan -nan -nan -nan -nan -nan -nan -nan 1.61711e-08 }

    unsigned realD = 0;
    while (realD < svdResult->d
           && isfinite(svdResult->S[realD])
           && svdResult->S[realD] / svdResult->S[0] > 1e-9)
        ++realD;

    cerr << "skipped " << svdResult->d - realD << " bad singular values" << endl;
    ExcAssertLessEqual(realD, svdResult->d);
    ExcAssertLessEqual(realD, numSingularValues);
    svdResult->d = realD;

    cerr << "got " << svdResult->d << " singular values" << endl;

    numSingularValues = svdResult->d;


#if 0
    cerr    << "Vt rows " << svdResult->Vt->rows << endl
            << "Vt cols " << svdResult->Vt->cols << endl;
#endif

    SvdBasis result;
    result.modelTs = correlations.modelTs;
    result.singularValues.resize(numSingularValues);
    std::copy(svdResult->S, svdResult->S + numSingularValues,
              result.singularValues.begin());

    cerr << "svalues = " << result.singularValues << endl;

    //cerr << "svdResult->Vt->value = " << svdResult->Vt->value << endl;

    result.columns.resize(ndims);
    std::copy(correlations.columns.begin(), correlations.columns.end(),
              result.columns.begin());

#if 1
    // Extract the singular vectors for the dense behaviours
    for (unsigned i = 0;  i < ndims;  ++i) {
        //cerr << "i = " << i << "svdResult->Vt->value[i] = "
        //     << svdResult->Vt->value[i] << endl;
        ML::distribution<float> & d = result.columns[i].singularVector;
        d.resize(numSingularValues);
        for (unsigned j = 0;  j < numSingularValues;  ++j)
            d[j] = svdResult->Vt->value[j][i];

        ColumnName columnName = result.columns[i].columnName;
        CellValue cellValue = result.columns[i].cellValue;

        result.columnIndex[columnName].values[cellValue] = i;
        result.columnIndex[columnName].columnName = columnName;


        //std::copy(svdResult->Vt->value[i],
        //          svdResult->Vt->value[i] + numSingularValues,
        //          d.begin());
    }
#endif

    //cerr << "result.columnIndex.size() = " << result.columnIndex.size() << endl;
    //cerr << "ndims = " << ndims << endl;

    for (auto & i: result.columnIndex)
        ExcAssertNotEqual(i.second.columnName, ColumnName());

#if 0
    // Test the orthonormal-ness of the singular vectors
    for (unsigned i = 0;  i < ndims;  ++i) {
        const auto & v = result.columns[i].singularVector;
        cerr << "dim " << i << ": two_norm = " << v.two_norm() << " min " << v.min()
             << " max " << v.max() << " one_norm " << v.total() << endl;
    }

    for (unsigned i = 0;  i < ndims;  ++i) {
        cerr << "dim 0 with dim " << i << ": two_norm = "
             << result.columns[i].singularVector.dotprod(result.columns[0].singularVector)
             << endl;
    }
#endif

    return result;
}

SvdBasis
SvdTrainer::
calcRightSingular(const ClassifiedColumns & columns,
                  const ColumnIndexEntries & columnIndex,
                  const SvdBasis & svd)
{
    //cerr << "project extra " << columns.continuousColumns.size() - svd.columns.size()
    //     << " continuous columns onto basis" << endl;
    //cerr << "projecting " << columns.sparseColumns.size()
    //     << " discrete columns onto basis" << endl;

    ML::Timer timer;

    std::atomic<int> numDone(0);
    std::mutex doneMutex;
    double lastSeconds = 0.0;

    size_t totalColumns = columns.continuousColumns.size() + columns.sparseColumns.size();

    SvdBasis result(svd);
    result.modelTs = svd.modelTs;
    result.columns.resize(totalColumns);

    if (false && svd.columns.size() > 0) {
        // Calc the right singular of the first continuous column
        auto vec0 = svd.rightSingularVector(columnIndex, columnIndex[0]);
        auto svec = svd.columns[0].singularVector;

        vec0.resize(10);
        svec.resize(10);

        cerr << "vec0 = " << vec0 << " svec = " << svec << endl;
    }

    auto calcRightSingular = [&] (int i)
        {
            int done = numDone.fetch_add(1);

            // If we've already done it, then skip
            if (!result.columns[i].singularVector.empty())
                return;

            auto vec = svd.rightSingularVector(columnIndex, columnIndex[i]);

            SvdColumnEntry column;
            column = columnIndex[i];
            column.singularVector = std::move(vec);

            result.columns[i] = std::move(column);

            if (done % 1000 == 0) {
                std::unique_lock<std::mutex> guard(doneMutex);
                double seconds = timer.elapsed_wall();
                cerr << "done " << done << " of " << totalColumns
                     << " in " << timer.elapsed() << endl;
                cerr << "Average " << done / seconds << " per second; inst "
                     << 1000 / (seconds - lastSeconds) << " per second" << endl;
                lastSeconds = seconds;
            }
        };

    parallelMap(0, totalColumns, calcRightSingular);

    for (unsigned i = 0;  i < totalColumns;  ++i) {
        ColumnName columnName = result.columns[i].columnName;
        CellValue cellValue = result.columns[i].cellValue;
        if (result.columns[i].op == COL_VALUE)
            ExcAssertEqual(cellValue, CellValue());

        //cerr << "column " << i << " name " << columnName
        //     << " value " << jsonEncodeStr(cellValue) << " op "
        //     << result.columns[i].op << endl;

        result.columnIndex[columnName].values[cellValue] = i;
        result.columnIndex[columnName].columnName = columnName;
    }

    for (auto & i: result.columnIndex) {
        ExcAssertNotEqual(i.second.columnName, ColumnName());
        for (auto & v: i.second.values) {
            auto col = result.columns.at(v.second);
            auto val = v.first;

            ExcAssertEqual(val, col.cellValue);
            ExcAssertEqual(i.second.columnName, col.columnName);

            if (col.op == COL_VALUE)
                ExcAssertEqual(val, CellValue());
        }
    }

    ExcAssertLessEqual(result.columnIndex.size(), result.columns.size());

    for (auto & c: result.columns) {
        ExcAssertNotEqual(c.columnName, ColumnName());
    }

    return result;
}


/*****************************************************************************/
/* SVD PROCEDURE                                                              */
/*****************************************************************************/

SvdProcedure::
SvdProcedure(MldbServer * owner,
            PolyConfig config,
            const std::function<bool (const Json::Value &)> & onProgress)
    : Procedure(owner)
{
    this->svdConfig = config.params.convert<SvdConfig>();
    //this->config.reset(new ProcedureConfig(std::move(config)));
}

Any
SvdProcedure::
getStatus() const
{
    return Any();
}

RunOutput
SvdProcedure::
run(const ProcedureRunConfig & run,
      const std::function<bool (const Json::Value &)> & onProgress) const
{
    auto runProcConf = applyRunConfOverProcConf(svdConfig, run);

    auto onProgress2 = [&] (const Json::Value & progress)
        {
            Json::Value value;
            value["dataset"] = progress;
            return onProgress(value);
        };

    if (!runProcConf.modelFileUrl.empty()) {
        checkWritability(runProcConf.modelFileUrl.toString(), "modelFileUrl");
    }

    int numBasisVectors = runProcConf.numDenseBasisVectors;
<<<<<<< HEAD

    SqlExpressionMldbContext context(server);
=======
    
    SqlExpressionMldbScope context(server);
>>>>>>> 446120ee

    auto dataset = runProcConf.trainingData.stm->from->bind(context).dataset;

    ClassifiedColumns columns = classifyColumns(*dataset, runProcConf.trainingData.stm->select);

#if 0
    cerr << "columns: " << columns.continuousColumns.size()
         << " continuous, " << columns.sparseColumns.size()
         << " sparse" << endl;
    for (auto & c: columns.continuousColumns) {
        cerr << "name " << c.columnName << " val " << c.cellValue << " op " << c.op
             << " rowCount " << c.rowCount << endl;
    }
    cerr << "sparse" << endl;
    for (auto & c: columns.sparseColumns) {
        cerr << "name " << c.columnName << " val " << c.cellValue << " op " << c.op
             << " rowCount " << c.rowCount << endl;
    }
#endif

    FeatureBuckets extractedFeatures = extractFeaturesFromRows(*dataset,
                                                               runProcConf.trainingData.stm->when,
                                                               runProcConf.trainingData.stm->where,
                                                               runProcConf.trainingData.stm->orderBy,
                                                               runProcConf.trainingData.stm->offset,
                                                               runProcConf.trainingData.stm->limit,
                                                               columns);
    ColumnIndexEntries columnIndex = invertFeatures(columns, extractedFeatures);
    ColumnCorrelations correlations = calculateCorrelations(columnIndex, numBasisVectors);
    SvdBasis svd = SvdTrainer::calcSvdBasis(correlations,
                                            runProcConf.numSingularValues);

#if 0
    cerr << "----------- SVD columns" << endl;
    for (auto & c: svd.columns) {
        cerr << "name " << c.columnName << " val " << c.cellValue << " op " << c.op << endl;
    }
#endif

    SvdBasis allSvd = SvdTrainer::calcRightSingular(columns, columnIndex, svd);

#if 0
    cerr << "----------- ALL SVD columns" << endl;
    for (auto & c: allSvd.columns) {
        cerr << "name " << c.columnName << " val " << c.cellValue << " op " << c.op << endl;
    }
#endif

    if (!runProcConf.modelFileUrl.empty()) {
        Datacratic::makeUriDirectory(runProcConf.modelFileUrl.toString());
        filter_ostream stream(runProcConf.modelFileUrl.toString());
        jsonEncodeToStream(allSvd, stream);
    }

    int numSingularValues = allSvd.numSingularValues();

    // Column names for the SVD output
    std::vector<ColumnName> columnNames;
    for (unsigned i = 0;  i < numSingularValues;  ++i) {
        columnNames.push_back(ColumnName(runProcConf.outputColumn + ML::format("%04d", i)));
    }

    // Save the column embedding to a dataset if we ask for it
    if (runProcConf.columnOutput) {

        PolyConfigT<Dataset> columnOutput = *runProcConf.columnOutput;
        if (columnOutput.type.empty())
            columnOutput.type = SvdConfig::defaultOutputDatasetType;

        auto output = createDataset(server, columnOutput, onProgress2, true /*overwrite*/);

        auto doColumn = [&] (size_t i)
            {
                auto & col = allSvd.columns[i];

                if (i % 10000 == 0)
                    cerr << "saving column " << i << " of " << allSvd.columns.size()
                         << endl;

                Utf8String name = col.columnName.toUtf8String();
                if (col.op == COL_EQUAL) {
                    name += "|" + col.cellValue.toUtf8String();
                }


                try {

                    //cerr << "saving column named " << col.columnName << " as " << i << " of "
                    //     << allSvd.columns.size() << endl;
                    //cerr << col.singularVector << endl;

                    std::vector<std::tuple<ColumnName, CellValue, Date> > cols;
                    for (unsigned i = 0;  i < col.singularVector.size();  ++i) {
                        cols.emplace_back(columnNames[i], col.singularVector[i], Date());
                    }

                    output->recordRow(ColumnName(name), cols);
                } catch (const std::exception & exc) {
                    rethrowHttpException(-1, "Error adding SVD column '" + name + "' to output: "
                                         + exc.what(),
                                         "columnName", name);
                }
            };

        parallelMap(0, allSvd.columns.size(), doColumn);

        output->commit();
    }

    // Save the row embedding to a dataset.  This is optional (it's not actually
    // needed to apply the SVD).

    if (runProcConf.rowOutput) {

        PolyConfigT<Dataset> rowOutput = *runProcConf.rowOutput;
        if (rowOutput.type.empty())
            rowOutput.type = SvdConfig::defaultOutputDatasetType;

        auto output = createDataset(server, rowOutput, onProgress2, true /*overwrite*/);

        // getRowNames can return row names in an arbitrary order as long as it is deterministic.
        auto rows = dataset->getMatrixView()->getRowNames(0, -1);

        //cerr << "writing embeddings for " << rows.size() << " rows to dataset "
        //     << runProcConf.rowOutput.id << endl;

        int numSingularValues = allSvd.numSingularValues();

        auto doRow = [&] (int rowNum)
            {
                if (rowNum % 10000 == 0)
                    cerr << "saving row " << rowNum << " of " << rows.size()
                         << endl;

                auto row = dataset->getMatrixView()->getRow(rows[rowNum]);

                ML::distribution<float> embedding;
                Date ts;

                std::tie(embedding, ts)
                = allSvd.leftSingularVector(row.columns, numSingularValues,
                                                false /* acceptUnknownValues*/);

#if 0
                cerr << "row = " << jsonEncodeStr(row) << endl;
                cerr << "embedding = " << embedding << endl;

                // Now go back to the original representation
                for (auto & column: row.columns) {

                    auto index = allSvd.columnIndex.find(std::get<0>(column));
                    if (index == allSvd.columnIndex.end())
                        continue;

                    float val = embedding.dotprod(allSvd.rightSingularVectorForColumn(std::get<0>(column), std::get<1>(column), 50));



                    cerr << "reconstruction: input " << std::get<1>(column) << " reconst "
                         << val << endl;
                }
#endif

                std::vector<std::tuple<ColumnName, CellValue, Date> > cols;
                for (unsigned i = 0;  i < numSingularValues;  ++i) {
                    cols.emplace_back(columnNames[i], embedding[i], Date());
                }

                output->recordRow(row.rowName, cols);
            };

        parallelMap(0, rows.size(), doRow);

        output->commit();
    }

    if(!runProcConf.functionName.empty()) {
        PolyConfig svdFuncPC;
        svdFuncPC.type = "svd.embedRow";
        svdFuncPC.id = runProcConf.functionName;
        svdFuncPC.params = SvdEmbedConfig(runProcConf.modelFileUrl);

        createFunction(server, svdFuncPC, onProgress, true);
    }

    return Any();
}

#if 0




    // A = U^T S V
    // UA = U U^T S V = S V since S is orthonormal
    // S' U A = V
    // A = U^T S S' U A

    for (auto & s: features) {
        for (const ExtractedRow & entry: s.second) {

            // Look for out of range values of first order


            // In goes the values
            ML::distribution<double> accum(numSingularValues);

            for (unsigned i = 0;  i < entry.values.size();  ++i) {
                float v = (entry.values[i] - means[i]) / stddevs[i];
                accum += v * singularVectors[i];
            }
        }
    }

    // Try to deconstruct and reconstruct a vector
    for (auto & s: features) {
        for (const ExtractedRow & entry: s.second) {
            // In goes the values
            ML::distribution<double> accum(numSingularValues);

            for (unsigned i = 0;  i < entry.values.size();  ++i) {
                float v = (entry.values[i] - means[i]) / stddevs[i];
                accum += v * singularVectors[i];
            }

            // Plus all of the dense values
            for (BH beh: entry.dense) {
                //cerr << "dense " << behs.getBehaviourId(beh) << endl;
                auto it = discreteIndex.find(beh);
                if (it == discreteIndex.end())
                    throw ML::Exception("couldn't find dense beh index");
                accum += singularVectors[featureNum + it->second];
            }

            cerr << "accum = " << accum << endl;

            // We should also do the sparse, but we don't currently have
            // them

            //...

            // We now have an approximation to V in accum.  Take it back to
            // a feature vector

            ML::distribution<double> reconst(featureNum);

            for (unsigned i = 0;  i < featureNum;  ++i) {
                for (unsigned j = 0;  j < numSingularValues;  ++j) {
                    reconst[i] += accum[j] * singularVectors[i][j];
                }
            }

            reconst = reconst * stddevs.cast<double>() + means.cast<double>();

            cerr << "input: " << entry.values << endl;
            cerr << "reconst: " << reconst << endl;

            ML::distribution<double> reconstDense(numDenseColumns);

            for (unsigned i = 0;  i < numDenseColumns;  ++i) {
                for (unsigned j = 0;  j < numSingularValues;  ++j) {
                    reconstDense[i] += accum[j] * singularVectors[i + featureNum][j];
                }
            }

            std::vector<std::pair<BH, double> > sorted2;
            for (unsigned i = 0;  i < numDenseColumns;  ++i) {
                sorted2.emplace_back(sorted[i].first, reconstDense[i]);
            }

            ML::sort_on_second_descending(sorted2);

#if 0
            for (unsigned i = 0;  i < sorted2.size();  ++i) {
                if (i < 50 || behs.getBehaviourId(sorted2[i].first).toString().find("status=") != string::npos)
                    cerr << "  dense " << behs.getBehaviourId(sorted2[i].first) << " has score "
                         << sorted2[i].second << endl;
            }
#endif

            return;
        }
    }
}
#endif


DEFINE_STRUCTURE_DESCRIPTION(SvdEmbedConfig);

SvdEmbedConfigDescription::
SvdEmbedConfigDescription()
{
    addField("modelFileUrl", &SvdEmbedConfig::modelFileUrl,
             "URL of the model file (with extension '.svd') to load. "
             "This file is created by the ![](%%doclink svd.train procedure).");
    addField("maxSingularValues", &SvdEmbedConfig::maxSingularValues,
             "Maximum number of singular values to use (-1 = all)", -1);
    addField("acceptUnknownValues", &SvdEmbedConfig::acceptUnknownValues,
             "This parameter (which defaults to false) tells us whether or "
             "not unknown values should be accepted by the SVD.  An unknown "
             "value occurs when a column that was always a number in training "
             "is presented with a string value, or vice versa, or when a "
             "string valued column is presented with a value unknown in "
             "training.  If its value is true, an unknown value will be "
             "silently ignored.  If its value is false, an unknown value "
             "will return an error when the function is applied.",
             false);
}


/*****************************************************************************/
/* SVD EMBED ROW                                                             */
/*****************************************************************************/

DEFINE_STRUCTURE_DESCRIPTION(SvdInput);

SvdInputDescription::
SvdInputDescription()
{
    addField("row", &SvdInput::row,
             "Row to apply SVD to.  The embedding will be the average of "
             "the SVD of each of the keys of the row.");
}

DEFINE_STRUCTURE_DESCRIPTION(SvdOutput);

SvdOutputDescription::
SvdOutputDescription()
{
    addField("embedding", &SvdOutput::embedding,
             "Embedding of the row into the vector space defined by the "
             "SVD.  There will be a number of coordinates equal to the "
             "`maxSingluarValues` value of the configuration, or if not "
             "set, the number of SVD coordinates available in the SVD model "
             "file.  PathElementinates will have simple numerical names.");
}


SvdEmbedRow::
SvdEmbedRow(MldbServer * owner,
            PolyConfig config,
            const std::function<bool (const Json::Value &)> & onProgress)
    : BaseT(owner)
{
    functionConfig = config.params.convert<SvdEmbedConfig>();
    svd = std::move(jsonDecodeFile<SvdBasis>(functionConfig.modelFileUrl.toString()));

    std::map<ColumnHash, SvdColumnIndexEntry> columnIndex2;

    // Deal with the older version of the file
    for (auto & c: svd.columnIndex) {
        columnIndex2[c.second.columnName] = std::move(c.second);
    }

    svd.columnIndex = std::move(columnIndex2);

    svd.validate();

    nsv = functionConfig.maxSingularValues;
    if (nsv < 0 || nsv > svd.numSingularValues())
        nsv = svd.numSingularValues();
}

SvdOutput
SvdEmbedRow::
call(SvdInput input) const
{
    RowValue row;
    input.row.mergeToRowDestructive(row);
    
    ML::distribution<float> embedding;
    Date ts;

    std::tie(embedding, ts)
        = svd.leftSingularVector(row, nsv,
                                 functionConfig.acceptUnknownValues);

    //cerr << "nsv = " << nsv << endl;
    //cerr << "embedding = " << embedding << endl;

    // TODO: what to do when no embedding is returned?
    if (embedding.empty())
        embedding.resize(nsv);

<<<<<<< HEAD
    result.set("embedding", ExpressionValue(std::move((vector<float> &)embedding), ts));

    return result;
}

FunctionInfo
SvdEmbedRow::
getFunctionInfo() const
{
    FunctionInfo result;

    result.input.addRowValue("row");
    result.output.addEmbeddingValue("embedding", nsv);

=======
    SvdOutput result;
    result.embedding = ExpressionValue(std::move((vector<float> &)embedding), ts);
    
>>>>>>> 446120ee
    return result;
}

namespace {

RegisterProcedureType<SvdProcedure, SvdConfig>
regSvd(builtinPackage(),
<<<<<<< HEAD
       "Train a SVD to convert rows or columns to summary coordinates",
=======
       "svd.train",
       "Train a SVD to convert rows or columns to embedding coordinates",
>>>>>>> 446120ee
       "procedures/Svd.md.html");

RegisterFunctionType<SvdEmbedRow, SvdEmbedConfig>
regSvdEmbedRow(builtinPackage(),
               "svd.embedRow",
               "Apply a trained SVD to embed a row into a coordinate space",
               "functions/SvdEmbedRow.md.html");

} // file scope

} // namespace MLDB
} // namespace Datacratic<|MERGE_RESOLUTION|>--- conflicted
+++ resolved
@@ -691,13 +691,8 @@
     }
 
     int numBasisVectors = runProcConf.numDenseBasisVectors;
-<<<<<<< HEAD
-
-    SqlExpressionMldbContext context(server);
-=======
     
     SqlExpressionMldbScope context(server);
->>>>>>> 446120ee
 
     auto dataset = runProcConf.trainingData.stm->from->bind(context).dataset;
 
@@ -1082,26 +1077,9 @@
     if (embedding.empty())
         embedding.resize(nsv);
 
-<<<<<<< HEAD
-    result.set("embedding", ExpressionValue(std::move((vector<float> &)embedding), ts));
-
-    return result;
-}
-
-FunctionInfo
-SvdEmbedRow::
-getFunctionInfo() const
-{
-    FunctionInfo result;
-
-    result.input.addRowValue("row");
-    result.output.addEmbeddingValue("embedding", nsv);
-
-=======
     SvdOutput result;
     result.embedding = ExpressionValue(std::move((vector<float> &)embedding), ts);
     
->>>>>>> 446120ee
     return result;
 }
 
@@ -1109,12 +1087,7 @@
 
 RegisterProcedureType<SvdProcedure, SvdConfig>
 regSvd(builtinPackage(),
-<<<<<<< HEAD
-       "Train a SVD to convert rows or columns to summary coordinates",
-=======
-       "svd.train",
        "Train a SVD to convert rows or columns to embedding coordinates",
->>>>>>> 446120ee
        "procedures/Svd.md.html");
 
 RegisterFunctionType<SvdEmbedRow, SvdEmbedConfig>
