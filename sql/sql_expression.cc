/** sql_expression.cc
    Jeremy Barnes, 24 January 2015
    Copyright (c) 2015 Datacratic Inc.  All rights reserved.

    This file is part of MLDB. Copyright 2015 Datacratic. All rights reserved.

    Basic components of SQL expressions.
*/

#include "sql_expression.h"
#include "mldb/base/parse_context.h"
#include "mldb/arch/demangle.h"
#include "mldb/types/structure_description.h"
#include "mldb/types/vector_description.h"
#include "mldb/types/enum_description.h"
#include "mldb/types/pair_description.h"
#include "mldb/types/map_description.h"
#include "sql_expression_operations.h"
#include "table_expression_operations.h"
#include "interval.h"
#include "tokenize.h"
#include "mldb/core/dataset.h"
#include "mldb/http/http_exception.h"
#include "mldb/server/dataset_context.h"
#include "mldb/types/value_description.h"

#include <mutex>

#include <boost/algorithm/string/trim.hpp>
#include <boost/algorithm/string/case_conv.hpp>
#include <boost/algorithm/string.hpp>


using namespace std;

namespace Datacratic {
namespace MLDB {


/*****************************************************************************/
/* CONSTANTS                                                                 */
/*****************************************************************************/

const SelectExpression SelectExpression::STAR("*");
const std::shared_ptr<SqlExpression> SqlExpression::TRUE
    = SqlExpression::parse("true");
const std::shared_ptr<SqlExpression> SqlExpression::ONE
    = SqlExpression::parse("1.0");
const WhenExpression WhenExpression::TRUE(SqlExpression::TRUE);
const OrderByExpression OrderByExpression::ROWHASH
    (OrderByExpression::parse("rowHash() ASC"));


/*****************************************************************************/
/* KNOWN COLUMN                                                              */
/*****************************************************************************/

DEFINE_STRUCTURE_DESCRIPTION(KnownColumn);

KnownColumnDescription::
KnownColumnDescription()
{
    addField("columnName", &KnownColumn::columnName,
             "Name of column");
    addField("valueInfo", &KnownColumn::valueInfo,
             "Information about the range of values the column can be");
    addField("sparsity", &KnownColumn::sparsity,
             "Is the column dense or sparse?");
}


/*****************************************************************************/
/* GENERATE ROWS WHERE FUNCTION                                              */
/*****************************************************************************/


DEFINE_STRUCTURE_DESCRIPTION(GenerateRowsWhereFunction);

GenerateRowsWhereFunctionDescription::
GenerateRowsWhereFunctionDescription()
{
    addField("explain", &GenerateRowsWhereFunction::explain,
             "Explanation of the generated values");
    addField("orderedBy", &GenerateRowsWhereFunction::orderedBy,
             "Describe how values are ordered");
}


/*****************************************************************************/
/* BOUND ROW EXPRESSION                                                      */
/*****************************************************************************/

// HACK; remove
static std::shared_ptr<const SqlExpression>
getExpressionFromPtr(const SqlExpression * expr)
{
    if (typeid(*expr) == typeid(SelectExpression))
        return std::make_shared<SelectExpression>(*(SelectExpression *)expr);
    return expr->shared_from_this();
}

BoundSqlExpression::
BoundSqlExpression(ExecFunction exec,
                   const SqlExpression * expr,
                   std::shared_ptr<ExpressionValueInfo> info,
                   BoundExpressionMetadata metadata)
    : exec(std::move(exec)),
      expr(getExpressionFromPtr(expr)),
      info(std::move(info)),
      metadata(std::move(metadata))
{
}

ExpressionValue
BoundSqlExpression::
constantValue() const
{
    if (!metadata.isConstant)
        throw HttpReturnException(400, "Attempt to extract constant from non-constant expression",
                                  "surface", expr->surface,
                                  "ast", expr->print());

    // This is only OK to do here because by setting isConstant in its metadata,
    // the expression is guaranteeing it will never access its context.
    SqlRowScope context;
    return operator () (context);
}

DEFINE_STRUCTURE_DESCRIPTION(BoundSqlExpression);

BoundSqlExpressionDescription::
BoundSqlExpressionDescription()
{
    addField("info", &BoundSqlExpression::info,
             "Information on the result returned from the expression");
    addField("expr", &BoundSqlExpression::expr,
             "Expression that was bound");
    //addField("ast", &BoundSqlExpression::ast,
    //         "Abstract syntax tree of expression");
    //addField("surface", &BoundSqlExpression::surface,
    //         "Surface form of expression");
}


/*****************************************************************************/
/* ROW EXPRESSION BINDING CONTEXT                                            */
/*****************************************************************************/

SqlBindingScope::
SqlBindingScope()
{
}

SqlBindingScope::
~SqlBindingScope()
{
}

namespace {

std::recursive_mutex externalFunctionsMutex;
std::unordered_map<Utf8String, ExternalFunction> externalFunctions;

std::recursive_mutex externalDatasetFunctionsMutex;
std::unordered_map<Utf8String, ExternalDatasetFunction> externalDatasetFunctions;


} // file scope

std::shared_ptr<void> registerFunction(Utf8String name, ExternalFunction function)
{
    auto unregister = [=] (void *)
        {
            //cerr << "unregistering external function " << name << endl;
            std::unique_lock<std::recursive_mutex> guard(externalFunctionsMutex);
            externalFunctions.erase(name);
        };

    std::unique_lock<std::recursive_mutex> guard(externalFunctionsMutex);
    if (!externalFunctions.insert({name, std::move(function)}).second)
        throw HttpReturnException(400, "Attempt to double register function",
                                  "name", name);

    //cerr << "registering external function " << name << endl;
    return std::shared_ptr<void>(nullptr, unregister);
}

ExternalFunction lookupFunction(const Utf8String & name)
{
    auto res = tryLookupFunction(name);
    if (!res)
        throw HttpReturnException(400, "Couldn't find function",
                                  "name", name);
    return res;
}

ExternalFunction tryLookupFunction(const Utf8String & name)
{
    std::unique_lock<std::recursive_mutex> guard(externalFunctionsMutex);
    auto it = externalFunctions.find(name);
    if (it == externalFunctions.end())
        return nullptr;
    return it->second;
}

BoundFunction
SqlBindingScope::
doGetFunction(const Utf8String & tableName,
              const Utf8String & functionName,
              const std::vector<BoundSqlExpression> & args)
{
    auto factory = tryLookupFunction(functionName);
    if (factory) {
        return factory(functionName, args, *this);
    }
    
    return {nullptr, nullptr};
    //throw HttpReturnException(400, "Binding context " + ML::type_name(*this)
    //                    + " must override getFunction: wanted "
    //                    + functionName);
}

//These are functions in table expression, i.e. in FROM clauses

std::shared_ptr<void> registerDatasetFunction(Utf8String name, ExternalDatasetFunction function)
{
    auto unregister = [=] (void *)
        {
            //cerr << "unregistering external function " << name << endl;
            std::unique_lock<std::recursive_mutex> guard(externalDatasetFunctionsMutex);
            externalDatasetFunctions.erase(name);
        };

    std::unique_lock<std::recursive_mutex> guard(externalDatasetFunctionsMutex);
    if (!externalDatasetFunctions.insert({name, std::move(function)}).second)
        throw HttpReturnException(400, "Attempt to double register Dataset function",
                                  "name", name);

    //cerr << "registering external function " << name << endl;
    return std::shared_ptr<void>(nullptr, unregister);
}

ExternalDatasetFunction tryLookupDatasetFunction(const Utf8String & name)
{
    std::unique_lock<std::recursive_mutex> guard(externalDatasetFunctionsMutex);
    auto it = externalDatasetFunctions.find(name);
    if (it == externalDatasetFunctions.end())
        return nullptr;
    return it->second;
}

BoundTableExpression
SqlBindingScope::
doGetDatasetFunction(const Utf8String & functionName,
                     const std::vector<BoundTableExpression> & args,
                     const Utf8String & alias)
{
    auto factory = tryLookupDatasetFunction(functionName);
    if (factory) {
        return factory(functionName, args, *this, alias);
    }
    
    return BoundTableExpression();
}

namespace {

std::recursive_mutex externalAggregatorsMutex;
std::unordered_map<Utf8String, ExternalAggregator> externalAggregators;

} // file scope

std::shared_ptr<void> registerAggregator(Utf8String name, ExternalAggregator aggregator)
{
    auto unregister = [=] (void *)
        {
            std::unique_lock<std::recursive_mutex> guard(externalAggregatorsMutex);
            externalAggregators.erase(name);
        };

    std::unique_lock<std::recursive_mutex> guard(externalAggregatorsMutex);
    if (!externalAggregators.insert({name, std::move(aggregator)}).second)
        throw HttpReturnException(400, "Attempt to double register aggregator",
                                  "name", name);

    return std::shared_ptr<void>(nullptr, unregister);
}

ExternalAggregator lookupAggregator(const Utf8String & name)
{
    auto res = tryLookupAggregator(name);
    if (!res)
        throw HttpReturnException(400, "Couldn't find aggregator",
                                  "name", name);
    return res;
}

ExternalAggregator tryLookupAggregator(const Utf8String & name)
{
    std::unique_lock<std::recursive_mutex> guard(externalAggregatorsMutex);
    auto it = externalAggregators.find(name);
    if (it == externalAggregators.end())
        return nullptr;
    return it->second;
}

BoundAggregator
SqlBindingScope::
doGetAggregator(const Utf8String & aggregatorName,
                const std::vector<BoundSqlExpression> & args)
{
    auto factory = tryLookupAggregator(aggregatorName);
    if (factory) {
        return factory(aggregatorName, args, *this);
    }
    
    return {nullptr, nullptr};
    //throw HttpReturnException(400, "Binding context " + ML::type_name(*this)
    //                    + " must override getAggregator: wanted "
    //                    + aggregatorName);
}

VariableGetter
SqlBindingScope::
doGetVariable(const Utf8String & tableName, const Utf8String & variableName)
{
    throw HttpReturnException(400, "Binding context " + ML::type_name(*this)
                              + " must override getVariable: wanted "
                              + variableName);
}

GetAllColumnsOutput
SqlBindingScope::
doGetAllColumns(const Utf8String & tableName,
                std::function<Utf8String (const Utf8String &)> keep)
{
    throw HttpReturnException(400, "Binding context " + ML::type_name(*this)
                        + " must override getAllColumns: wanted "
                        + tableName);
}

GenerateRowsWhereFunction
SqlBindingScope::
doCreateRowsWhereGenerator(const SqlExpression & where,
                  ssize_t offset,
                  ssize_t limit)
{
    throw HttpReturnException(400, "Binding context " + ML::type_name(*this)
                        + " must override doCreateRowsWhereGenerator");
}

std::shared_ptr<Function>
SqlBindingScope::
doGetFunctionEntity(const Utf8String & functionName)
{
    throw HttpReturnException(400, "Binding context " + ML::type_name(*this)
                        + " must override doGetFunctionEntity");
}

ColumnFunction
SqlBindingScope::
doGetColumnFunction(const Utf8String & functionName)
{
    throw HttpReturnException(400, "Binding context " + ML::type_name(*this)
                        + " must override doGetColumnFunction");
}

VariableGetter
SqlBindingScope::
doGetBoundParameter(const Utf8String & paramName)
{
    throw HttpReturnException(400, "Binding context " + ML::type_name(*this)
                              + " does not support bound parameters ($1... or $name)");
}

std::shared_ptr<Dataset>
SqlBindingScope::
doGetDataset(const Utf8String & datasetName)
{
    throw HttpReturnException(400, "Binding context " + ML::type_name(*this)
                              + " does not support getting datasets");
}

std::shared_ptr<Dataset>
SqlBindingScope::
doGetDatasetFromConfig(const Any & datasetConfig)
{
    throw HttpReturnException(400, "Binding context " + ML::type_name(*this)
                              + " does not support getting datasets");
}

TableOperations
SqlBindingScope::
doGetTable(const Utf8String & tableName)
{
    throw HttpReturnException(400, "Binding context " + ML::type_name(*this)
                              + " does not support getting tabless");
}

MldbServer *
SqlBindingScope::
getMldbServer() const
{
    return nullptr;
}

/*****************************************************************************/
/* SCOPED NAME                                                               */
/*****************************************************************************/

bool
ScopedName::
operator == (const ScopedName & other) const
{
    return scope == other.scope && name == other.name;
}

bool
ScopedName::
operator != (const ScopedName & other) const
{
    return ! operator == (other);
}

bool
ScopedName::
operator < (const ScopedName & other) const
{
    return (scope < other.scope)
        || ((scope == other.scope)
            && (name < other.name));
}

DEFINE_STRUCTURE_DESCRIPTION(ScopedName);

ScopedNameDescription::
ScopedNameDescription()
{
    addField("scope", &ScopedName::scope,
             "Scope in which this variable is being looked up",
             Utf8String());
    addField("name", &ScopedName::name,
             "Name of the variable, in its scope");
}


/*****************************************************************************/
/* UNBOUND ENTITIES                                                          */
/*****************************************************************************/

DEFINE_STRUCTURE_DESCRIPTION(UnboundVariable);

UnboundVariableDescription::
UnboundVariableDescription()
{
    addField("info", &UnboundVariable::info,
             "Type information known about unbound variable");
}

void
UnboundVariable::
merge(UnboundVariable var)
{
    if (!var.info)
        return;
    if (!info) {
        info = var.info;
        return;
    }

    info = ExpressionValueInfo::getCovering(info, var.info);
}

DEFINE_STRUCTURE_DESCRIPTION(UnboundWildcard);

UnboundWildcardDescription::
UnboundWildcardDescription()
{
    addField("prefix", &UnboundWildcard::prefix,
             "Prefix with which the wildcard will be added");
}

void
UnboundWildcard::
merge(UnboundWildcard wc)
{
    if (wc.prefix.empty())
        return;
    if (prefix.empty()) {
        prefix = wc.prefix;
        return;
    }
}

DEFINE_STRUCTURE_DESCRIPTION(UnboundFunction);

UnboundFunctionDescription::
UnboundFunctionDescription()
{
    addField("argsForArity", &UnboundFunction::argsForArity,
             "Arguments for a given function arity");
}

void
UnboundFunction::
merge(UnboundFunction func)
{
    // TODO: merge the argument descriptions
    for (auto & f: func.argsForArity) {
        argsForArity.insert(std::make_pair(f.first, std::move(f.second)));
    }
}

void
UnboundTable::
merge(UnboundTable table)
{
    for (auto & t: table.vars) {
        vars[t.first].merge(std::move(t.second));
    }

    for (auto & w: table.wildcards) {
        wildcards[w.first].merge(std::move(w.second));
    }

    for (auto & t: table.funcs) {
        funcs[t.first].merge(std::move(t.second));
    }
}

DEFINE_STRUCTURE_DESCRIPTION(UnboundTable);

UnboundTableDescription::
UnboundTableDescription()
{
    addField("vars", &UnboundTable::vars,
             "Variables that need to be available within this table's scope");
    addField("wildcards", &UnboundTable::wildcards,
             "Wildcards that will be matched within this table's scope");
    addField("funcs", &UnboundTable::funcs,
             "Functions that will be matched within this table's scope");
}

void
UnboundEntities::
merge(UnboundEntities other)
{
    for (auto & t: other.tables) {
        tables[t.first].merge(std::move(t.second));
    }
    
    for (auto & v: other.vars) {
        vars[v.first].merge(std::move(v.second));
    }

    for (auto & w: other.wildcards) {
        wildcards[w.first].merge(std::move(w.second));
    }
    
    for (auto & v: other.funcs) {
        funcs[v.first].merge(std::move(v.second));
    }

    for (auto & p: other.params) {
        params[p.first].merge(std::move(p.second));
    }
}

void
UnboundEntities::
mergeFiltered(UnboundEntities other,
              const std::set<Utf8String> & knownTables)
{
    // Remove the known tables
    for (auto & t: knownTables)
        other.tables.erase(t);

    // Now merge what is left
    merge(std::move(other));
}

bool
UnboundEntities::
hasUnboundVariables() const
{
    if (!vars.empty())
        return true;

    if (!wildcards.empty())
        return true;

    for (auto & t: tables) {
        if (!t.second.vars.empty())
            return true;
        if (!t.second.wildcards.empty())
            return true;
    }

    return false;
}

DEFINE_STRUCTURE_DESCRIPTION(UnboundEntities);

UnboundEntitiesDescription::
UnboundEntitiesDescription()
{
    addField("tables", &UnboundEntities::tables,
             "Tables that are unbound from the expression");
    addField("vars", &UnboundEntities::vars,
             "Variables (unscoped) that are unbound from the expression");
    addField("wildcards", &UnboundEntities::wildcards,
             "Wildcards (unscoped) that are unbound from the expression");
    addField("funcs", &UnboundEntities::funcs,
             "Functions (unscoped) that are called from the expression");
    addField("params", &UnboundEntities::params,
             "Query parameters that are unbound from the expression");
}


/*****************************************************************************/
/* SQL EXPRESSION                                                            */
/*****************************************************************************/

SqlExpression::
~SqlExpression()
{
}

namespace {

//If it is specified to strip quotes, we will strip all single quotes.
//Else we will keep those that specifies a term (e.g. "table.name".identifier )
//In all cases we will strip global outer quotes (e.g. "blah.blah.blah").
static Utf8String matchIdentifier(ML::Parse_Context & context,
                                  bool allowUtf8, bool stripQuotes = true)
{
    Utf8String result;

    if (context.eof())
        return result;

     bool stripOuterQuotes = false;

    if (context.match_literal('"')) {
        //read until the single quote closes.
        stripOuterQuotes = !stripQuotes;

        if (!stripQuotes)
            result += '"';

        for (;;) {
            if (context.match_literal("\"\"")) {
                result += '"';
            }
            else if (context.match_literal('"')) {
                if (!stripQuotes)
                    result += '"';
                break;
            }
            else result += expectUtf8Char(context);           
        }
    }
    else {

        //un-enclosed

        // An identifier can't start with a digit (MLDB-200)
        if (isdigit(*context))
            return result;

        while (context && (isalnum(*context) || *context == '_' || (!stripQuotes && *context == '\"')))
            result += *context++;
    }    

    
    {
        //only match the . if there is actually an identifier after
        //for example in 'table.*' the identifier is 'table' not 'table.'

        ML::Parse_Context::Revert_Token token(context);

        if (context.match_literal('.')) {

            Utf8String nextIdentifier = matchIdentifier(context, allowUtf8, stripQuotes);

            if (!nextIdentifier.empty()) {
                stripOuterQuotes = false;
                result += "." + nextIdentifier;
                token.ignore();
            }
        
        }  
    }  

     if (stripOuterQuotes) {
        auto last = boost::prior(result.end());
        result = Utf8String(++(result.begin()), last);
     } 

    return result;
}

bool matchBlockCommentStart(ML::Parse_Context & ctx)
{
    if (ctx.eof() || *ctx != '/')
        return false;

    {
        ML::Parse_Context::Revert_Token token(ctx);
        ++ctx;
        if (!ctx.eof() && (*ctx == '*')) {
            ++ctx;
            token.ignore();
            return true;
        }
    }

    return false;

}

void skipToBlockCommentEnd(ML::Parse_Context & ctx)
{
    while (!ctx.eof()) {
        if (*ctx == '*') {
            ++ctx;
            if (!ctx.eof() && *ctx == '/') {
                ++ctx;
                return;
            }
        }
        else {
            ++ctx;
        }
    }
}

bool matchLineCommentStart(ML::Parse_Context & ctx)
{
    if (ctx.eof() || *ctx != '-')
        return false;

    {
        ML::Parse_Context::Revert_Token token(ctx);
        ++ctx;
        if (!ctx.eof() && (*ctx == '-')) {
            ++ctx;
            token.ignore();
            return true;
        }
    }

    return false;

}

void skipToEndOfLine(ML::Parse_Context & ctx)
{
    while (!ctx.eof()) {
        if (ctx.match_eol())
            return;
        else
            ++ctx;
    }
}

// Parse_Context doesn't consider \n to be a whitespace...
bool match_whitespace(ML::Parse_Context & ctx)
{
    bool result = false;
    bool inBlockComment = false;
    bool inLineComment = false;
    while (!ctx.eof() && (isspace(*ctx) || (inBlockComment = matchBlockCommentStart(ctx)) || (inLineComment = matchLineCommentStart(ctx)))) {
        result = true;

        if (inBlockComment) {
            skipToBlockCommentEnd(ctx);
            inBlockComment = false;
        }
        else if (inLineComment) {
            skipToEndOfLine(ctx);
            inLineComment = false;
        }
        else {
            ctx++;
        }   
    }
    return result;
}

void skip_whitespace(ML::Parse_Context & ctx)
{
    match_whitespace(ctx);
}

void expect_whitespace(ML::Parse_Context & ctx)
{
    if (!match_whitespace(ctx)) ctx.exception("expected whitespace");
}

// Match a keyword in any case
static bool matchKeyword(ML::Parse_Context & context, const char * keyword)
{
    ML::Parse_Context::Revert_Token token(context);

    skip_whitespace(context);
    const char * p = keyword;

    while (context && *p) {
        if (*p == ' ') {
            if (!isspace(*context))
                return false;
            skip_whitespace(context);
            ++p;
            continue;
        }

        if (tolower(*context) != tolower(*p))
            return false;

        ++context;
        ++p;
    }

    if (*p == 0) {
        token.ignore();
        return true;
    }

    return false;
}

// Read ahead to see if a keyword matches
static bool peekKeyword(ML::Parse_Context & context, const char * keyword)
{
    ML::Parse_Context::Revert_Token token(context);
    return matchKeyword(context, keyword);
}

void matchSingleQuoteStringAscii(ML::Parse_Context & context, std::string& resultStr)
{
    for (;;) {
        if (context.match_literal("\'\'"))
            resultStr += '\'';
        else if (context.match_literal('\''))
            break;
        else if (*context < 0 || *context > 127)
            context.exception("Non-ASCII character in ASCII context");
        else resultStr += *context++;
    }
}

void matchSingleQuoteStringUTF8(ML::Parse_Context & context, std::basic_string<char32_t>& resultStr)
{
   for (;;) {
       if (context.match_literal("\'\'"))
          resultStr += '\'';
       else if (context.match_literal('\''))
          break;
       else resultStr += expectUtf8Char(context);
   }
}

bool matchConstant(ML::Parse_Context & context, ExpressionValue & result,
                   bool allowUtf8)
{
    double d_num;
    long long ll_num;
    
    if (matchKeyword(context, "true")) {
        result = ExpressionValue(true, Date::negativeInfinity());
        return true;
    }
    else if (matchKeyword(context, "false")) {
        result = ExpressionValue(false, Date::negativeInfinity());
        return true;
    }
    else if (matchKeyword(context, "null")) {
        result = ExpressionValue();
        return true;
    }
    else if (matchKeyword(context, "nan")) {
        result = ExpressionValue(std::numeric_limits<double>::quiet_NaN(),
                                 Date::negativeInfinity());
        return true;
    }
    else if (matchKeyword(context, "infinity") || matchKeyword(context, "inf")) {
        result = ExpressionValue(INFINITY,
                                 Date::negativeInfinity());
        return true;
    }
    else if (matchKeyword(context, "interval"))
    {
        uint32_t months = 0, days = 0;
        double seconds = 0.0f;

        context.skip_whitespace();
        char closingLiteral = '\"';

        if (context.match_literal('\''))
        {
            closingLiteral = '\'';
        }
        else
        {
            context.expect_literal(closingLiteral);
        }

        expect_interval(context, months, days, seconds);

        context.expect_literal(closingLiteral);

        result = ExpressionValue::fromInterval(months, days, seconds,
                                 Date::negativeInfinity());
        return true;
    }
    // be strict when matching float otherwise integer will be rounded
    else if (context.match_double(d_num, -INFINITY, INFINITY, false)) {
        result = ExpressionValue(d_num, Date::negativeInfinity());
        return true;
    }
    else if (context.match_long_long(ll_num)) {
        result = ExpressionValue(ll_num, Date::negativeInfinity());
        return true;
    }
    else if (context.match_literal('\'')) {
        if (!allowUtf8) {
            std::string resultStr;
            matchSingleQuoteStringAscii(context, resultStr);
            Date asDate = Date::parseIso8601DateTime(resultStr);
            if (asDate.isADate())
                result = ExpressionValue(CellValue(asDate), Date::negativeInfinity());
            else
                result = ExpressionValue(resultStr, Date::negativeInfinity());
            return true;
        }
        else {
            std::basic_string<char32_t> resultStr;
            matchSingleQuoteStringUTF8(context, resultStr);
            Utf8String utf8String(resultStr);
            if (utf8String.isAscii()) {
                Date asDate = Date::parseIso8601DateTime(utf8String.extractAscii());
                if (asDate.isADate()) {
                    result = ExpressionValue(CellValue(asDate), Date::negativeInfinity());
                    return true;
                }
            }
            result = ExpressionValue(resultStr, Date::negativeInfinity());
            return true;
        }
    }

    else return false;

#if 0
    else if (context.match_literal('[')) {
        throw HttpReturnException(400, "TODO: array literal");
        // Array literal
    }
    else if (context.match_literal('{')) {
        throw HttpReturnException(400, "TODO: object literal");
        // Object literal
    }
#endif
}


// Match an operator in any case
static bool matchOperator(ML::Parse_Context & context, const char * keyword)
{
    ML::Parse_Context::Revert_Token token(context);

    const char * p = keyword;

    while (context && *p) {
        if (tolower(*context) != tolower(*p))
            return false;

        ++context;
        ++p;
    }

    if (*p == 0) {
        // Alphabetic chars must be followed by appropriate trailing context, ie
        // something that's not an alphanumeric character
        if (isalpha(*keyword)) {
            if (context && (isalnum(*context) || *context == '_'))
                return false;
        }
        
        token.ignore();
        return true;
    }

    return false;
}

// Expect a keyword in any case
static void expectKeyword(ML::Parse_Context & context, const char * keyword)
{
    if (!matchKeyword(context, keyword)) {
        context.exception("expected keyword " + string(keyword));
    }
}

const SqlExpression::Operator operators[] = {
    { "~", true,        SqlExpression::bwise,  1, "Bitwise NOT" },
    { "*", false,       SqlExpression::arith,  2, "Multiplication" },
    { "/", false,       SqlExpression::arith,  2, "Division" },
    { "%", false,       SqlExpression::arith,  2, "Modulo" },
    { "+", true,        SqlExpression::arith,  3, "Unary positive" },
    { "-", true,        SqlExpression::arith,  3, "Unary negative" },
    { "+", false,       SqlExpression::arith,  3, "Addition / Concatenation" },
    { "-", false,       SqlExpression::arith,  3, "Subtraction" },
    { "&", false,       SqlExpression::bwise,  3, "Bitwise and" },
    { "|", false,       SqlExpression::bwise,  3, "Bitwise or" },
    { "^", false,       SqlExpression::bwise,  3, "Bitwise exclusive or" },
    { "=", false,       SqlExpression::compar, 4, "Equality" },
    { ">=", false,      SqlExpression::compar, 4, "Greater or equal to" },
    { "<=", false,      SqlExpression::compar, 4, "Less or equal to" },
    { "<>", false,      SqlExpression::compar, 4, "" },
    { "!=", false,      SqlExpression::compar, 4, "Not equal to" },
    { "!>", false,      SqlExpression::compar, 4, "Not greater than" },
    { "!<", false,      SqlExpression::compar, 4, "Not less than" },
    { ">", false,       SqlExpression::compar, 4, "Greater than" },
    { "<", false,       SqlExpression::compar, 4, "Less than" },
    { "NOT", true,      SqlExpression::booln,  5, "Boolean not" },
    { "AND", false,     SqlExpression::booln,  6, "Boolean and" },
    { "OR", false,      SqlExpression::booln,  7, "Boolean or" },
    { "ALL", true,      SqlExpression::unimp,  7, "All true" },
    { "ANY", true,      SqlExpression::unimp,  7, "Any true" },
    { "BETWEEN", false, SqlExpression::unimp,  7, "Between operator" },
    { "IN", true,       SqlExpression::unimp,  7, "In operator" },
    { "LIKE", true,     SqlExpression::unimp,  7, "Like operator" },
    { "SOME", true,     SqlExpression::unimp,  7, "Some true" }
};

} // file scope

std::shared_ptr<SqlExpression>
SqlExpression::
parse(ML::Parse_Context & context, int currentPrecedence, bool allowUtf8)
{
    skip_whitespace(context);

    ML::Parse_Context::Hold_Token token(context);

    //cerr << "parsing at context " << context.get_offset() << " precedence " << currentPrecedence
    //     << " char " << *context << endl;

    // If not, start an expression
    std::shared_ptr<SqlExpression> lhs;

    if (context.match_literal('(')) {
        // Precedence resets since we're inside parentheses
        auto expr = parse(context, 10 /* precedence */, allowUtf8);
        skip_whitespace(context);
        context.expect_literal(')');
        expr->surface = token.captured();
        lhs = expr;
    }

    // Look for a bound parameter
    if (!lhs && context.match_literal('$')) {
        int paramIndex;
        if (context.match_int(paramIndex)) {
            lhs.reset(new BoundParameterExpression(Utf8String(std::to_string(paramIndex))));
            lhs->surface = ML::trim(token.captured());
        }
        else {
            Utf8String paramName = matchIdentifier(context, allowUtf8);
            if (paramName.empty())
                context.exception("Expected identifier after $");
            lhs.reset(new BoundParameterExpression(paramName));
            lhs->surface = ML::trim(token.captured());
        }
    }

    // Otherwise, look for a unary operator.  That becomes the lhs.
    if (!lhs) {
        for (const Operator & op: operators) {
            if (!op.unary)
                continue;
            if (op.precedence > currentPrecedence) {
                /* Will need to be bound outside our expression, since the precence is wrong. */
                break;
            }
            if (matchOperator(context, op.token)) {
                auto rhs = parse(context, op.precedence, allowUtf8);
                auto expr = op.handler(nullptr /* no lhs */, rhs, op.token);
                expr->surface = token.captured();
                lhs = expr;
                break;
            }
        }
    }    
    if (!lhs && context.match_literal('{')) {
        // We get a select clause
        skip_whitespace(context);

        vector<std::shared_ptr<SqlRowExpression> > clauses;
        do {
            context.skip_whitespace();
            auto expr = SqlRowExpression::parse(context, allowUtf8);
            context.skip_whitespace();
            clauses.emplace_back(std::move(expr));
        } while (context.match_literal(','));

        if (clauses.size() > 1)
        {
            auto select = std::make_shared<SelectExpression>(clauses);
            auto arg = std::make_shared<SelectWithinExpression>(select);
            lhs = arg;
        }
        else
        {
            ExcAssertEqual(1, clauses.size());
            auto arg = std::make_shared<SelectWithinExpression>(clauses[0]);
            lhs = arg;  
        }

        context.skip_whitespace();
        context.expect_literal('}');
        
        lhs->surface = ML::trim(token.captured());
    }

    if (!lhs && context.match_literal('[')) {
        // We get an embedding clause
        skip_whitespace(context);

        vector<std::shared_ptr<SqlExpression> > clauses;
        do {
            context.skip_whitespace();
            auto expr = SqlExpression::parse(context, 10, allowUtf8);
            context.skip_whitespace();
            clauses.emplace_back(std::move(expr));
        } while (context.match_literal(','));

        lhs = std::make_shared<EmbeddingLiteralExpression>(clauses);

        context.skip_whitespace();
        context.expect_literal(']');
        
        lhs->surface = ML::trim(token.captured());
    }

    if (!lhs && matchKeyword(context, "CAST")) {
        skip_whitespace(context);
        context.expect_literal('(');

        std::shared_ptr<SqlExpression> expr
            = SqlExpression::parse(context, 10 /* precedence */, allowUtf8);
        
        skip_whitespace(context);
        expectKeyword(context, "AS ");
        
        std::string type = matchIdentifier(context, allowUtf8).extractAscii();
        if (type.empty())
            context.exception("Expected type name as identifier");
        boost::to_lower(type);

        skip_whitespace(context);
        context.expect_literal(')');

        lhs = std::make_shared<CastExpression>(expr, type);
        lhs->surface = ML::trim(token.captured());
    }

    if (!lhs && matchKeyword(context, "CASE")) {
        expect_whitespace(context);

        std::shared_ptr<SqlExpression> expr;
        std::vector<std::pair<std::shared_ptr<SqlExpression>,
                              std::shared_ptr<SqlExpression> > > when;
        std::shared_ptr<SqlExpression> elseExpr;

        if (!peekKeyword(context, "WHEN")) {
            // Simple case expression; we have an expression
            expr = SqlExpression::parse(context, 10 /* precedence */, allowUtf8);
        }
        
        while (matchKeyword(context, "WHEN")) {
            expect_whitespace(context);
            auto key = SqlExpression::parse(context, 10 /* precedence */, allowUtf8);
            expectKeyword(context, "THEN");
            expect_whitespace(context);
            auto val = SqlExpression::parse(context, 10 /* precedence */, allowUtf8);

            when.emplace_back(std::move(key), std::move(val));
            skip_whitespace(context);
        }
        
        if (matchKeyword(context, "ELSE")) {
            expect_whitespace(context);
            elseExpr = SqlExpression::parse(context, 10 /* precedence */, allowUtf8);
        }

        expectKeyword(context, "END");
        
        lhs = std::make_shared<CaseExpression>(std::move(expr), std::move(when),
                                               std::move(elseExpr));
        lhs->surface = ML::trim(token.captured());
    }

    // Otherwise, look for a constant
    if (!lhs) {
        ExpressionValue constant;
        if (matchConstant(context, constant, allowUtf8)) {
            lhs = std::make_shared<ConstantExpression>(constant);
            lhs->surface = ML::trim(token.captured());
        }
    }

    // First, look for an identifier
    if (!lhs) {
        Utf8String identifier = matchIdentifier(context, allowUtf8, false);
        Utf8String tableName;  // can't know the table name without context
        if (!identifier.empty()) {
            lhs = std::make_shared<ReadVariableExpression>(tableName, identifier);
            lhs->surface = ML::trim(token.captured());

            skip_whitespace(context);
            if (context.match_literal('(')) {

                // Function call.  Get the arguments
                skip_whitespace(context);

                bool checkGlobe = identifier == "count";
                
                std::vector<std::shared_ptr<SqlExpression> > args;                    

                while (!context.match_literal(')')) {
                    skip_whitespace(context);
                    
                    if (checkGlobe && args.size() == 0 && context.match_literal('*'))
                    {
                        //count is *special*
                        auto arg = make_shared<ConstantExpression>(ExpressionValue(true, Date::negativeInfinity()));
                        args.emplace_back(std::move(arg));
                        skip_whitespace(context);
                        context.match_literal(')');
                        break;
                    }

                    auto arg = parse(context, 10 /* precedence reset for comma */,
                                     allowUtf8);
                    args.emplace_back(std::move(arg));
                    skip_whitespace(context);
                    
                    if (context.match_literal(')'))
                        break;

                    skip_whitespace(context);
                    context.expect_literal(',');
                }

                skip_whitespace(context);

                std::shared_ptr<SqlExpression> extractExpression;
                if (context.match_literal('['))
                {
                    //extract brackets for user functions
                    extractExpression = SqlExpression::parse(context, 10 /*precedence*/, allowUtf8);
                    skip_whitespace(context);
                    context.expect_literal(']');
                }

                lhs = std::make_shared<FunctionCallWrapper>("", identifier, args, extractExpression);

                lhs->surface = ML::trim(token.captured());
        
            } // if '(''
        } // if ! identifier empty
    } //if (!lhs)


    if (lhs) {
        if (lhs->surface == "")
            cerr << lhs->print() << endl;
        ExcAssertNotEqual(lhs->surface, "");
    }

    // Otherwise, there is nothing to start the expression with
    if (!lhs)
        context.exception("Expected identifier or constant");

    while (true) {
        skip_whitespace(context);
        
        if (context.eof()) {
            lhs->surface = ML::trim(token.captured());
            return lhs;
        }

        // Look for IS NULL or IS NOT NULL
        if (matchKeyword(context, "IS")) {
            expect_whitespace(context);
            bool notExpr = false;
            if (matchKeyword(context, "NOT")) {
                notExpr = true;
                expect_whitespace(context);
            }

            if (matchKeyword(context, "NULL"))
                lhs = std::make_shared<IsTypeExpression>(lhs, notExpr, "null");
            else if (matchKeyword(context, "TRUE"))
                lhs = std::make_shared<IsTypeExpression>(lhs, notExpr, "true");
            else if (matchKeyword(context, "FALSE"))
                lhs = std::make_shared<IsTypeExpression>(lhs, notExpr, "false");
            else if (matchKeyword(context, "STRING"))
                lhs = std::make_shared<IsTypeExpression>(lhs, notExpr, "string");
            else if (matchKeyword(context, "NUMBER"))
                lhs = std::make_shared<IsTypeExpression>(lhs, notExpr, "number");
            else if (matchKeyword(context, "INTEGER"))
                lhs = std::make_shared<IsTypeExpression>(lhs, notExpr, "integer");
            else context.exception("Expected NULL, TRUE, FALSE, STRING, NUMBER or INTEGER after IS {NOT}");

            lhs->surface = ML::trim(token.captured());

            continue;
        }

        // Between expression
        bool notBetween = false;
        if (matchKeyword(context, "BETWEEN")
            || ((notBetween = true) && matchKeyword(context, "NOT BETWEEN"))) {
            expect_whitespace(context);
            auto lower = SqlExpression::parse(context, 5 /* precedence */, allowUtf8);
            expectKeyword(context, "AND");
            auto upper = SqlExpression::parse(context, 5 /* precedence */, allowUtf8);
            
            lhs = std::make_shared<BetweenExpression>(lhs, lower, upper, notBetween);
            lhs->surface = ML::trim(token.captured());
            continue;
        }

        // 'In' expression

        bool negative = false;
        if ((negative = matchKeyword(context, "NOT IN")) || matchKeyword(context, "IN"))
        {
            expect_whitespace(context);
            context.expect_literal('(');
            
            context.skip_whitespace();
            if (peekKeyword(context, "SELECT"))
            { 
                //sub-table
                auto statement = SelectStatement::parse(context, allowUtf8);
                           
                skip_whitespace(context);
                context.expect_literal(')');

                Utf8String asName("");

                auto rhs = std::make_shared<SelectSubtableExpression>(statement, asName);
                lhs = std::make_shared<InExpression>(lhs, rhs, negative);
                lhs->surface = ML::trim(token.captured());                
            }
            else
            {
                auto rhs = std::make_shared<TupleExpression>(TupleExpression::parse(context, allowUtf8));

                context.expect_literal(')');
                
                lhs = std::make_shared<InExpression>(lhs, rhs, negative);
                lhs->surface = ML::trim(token.captured());
                continue;
            }     
        }

        // Now look for an operator
        bool found = false;
        for (const Operator & op: operators) {
            if (op.unary)
                continue;
            if (op.precedence > currentPrecedence) {
                /* Will need to be bound outside our expression, since the precence is wrong. */
                break;
            }
            if (matchOperator(context, op.token)) {
                auto rhs = parse(context, op.precedence - 1, allowUtf8);
                lhs = op.handler(lhs, rhs, op.token);
                lhs->surface = ML::trim(token.captured());
                found = true;
                break;
            }
        }
        
        if (!found) {
            lhs->surface = ML::trim(token.captured());
            return lhs;
        }
    }
}

std::shared_ptr<SqlExpression>
SqlExpression::
parse(const std::string & expression, const std::string & filename,
      int row, int col)
{
    //cerr << "parsing " << expression << endl;

    ML::Parse_Context context(filename.empty() ? expression : filename,
                              expression.c_str(),
                              expression.length(), row, col);
    auto result = parse(context, 10 /* starting precedence */, false /* allowUtf8 */);
    skip_whitespace(context);
    context.expect_eof();
    //cerr << "result of " << expression << " is " << result->print() << endl;
    return result;
}

std::shared_ptr<SqlExpression>
SqlExpression::
parse(const char * expression, const std::string & filename,
      int row, int col)
{
    return parse(string(expression), filename, row, col);
}

std::shared_ptr<SqlExpression>
SqlExpression::
parse(const Utf8String & expression, const std::string & filename,
      int row, int col)
{
    ML::Parse_Context context(filename.empty() ? expression.rawData() : filename,
                              expression.rawData(),
                              expression.rawLength(), row, col);
    auto result = parse(context, 10 /* starting precedence */, true /* allowUtf8 */);
    skip_whitespace(context);
    context.expect_eof();
    //cerr << "result of " << expression << " is " << result->print() << endl;
    return result;
}

std::shared_ptr<SqlExpression>
SqlExpression::
parseDefault(ExpressionValue def,
             const std::string & expression,
             const std::string & filename,
             int row, int col)
{
    if (expression.empty())
        return std::make_shared<ConstantExpression>(def);
    else return parse(expression, filename, row, col);
}

std::shared_ptr<SqlExpression>
SqlExpression::
substitute(const SelectExpression & toSubstitute) const
{
    throw HttpReturnException(400, "SqlExpression::substitute");
#if 0
    // Pattern to match is getVariable(name).  We replace with the
    // substituted version from the expression.

    MatchVariable<std::string> variableName("variableName");

    auto result
        = applyTransform(MatchGetVariable(variableName),
                         [&] (const MatchContext & match,
                              std::shared_ptr<consSqlExpression> expr)
                         -> std::shared_ptr<SqlExpression>
                         {
                             string var = match[variableName];
                             auto substitution = toSubstitute.tryGetNamedVariable(var);
                             if (!substitution)
                                 return expr;
                             return substitution;
                         });

    return result;
#endif
}

bool
SqlExpression::
isConstant() const
{
    return false;
}

ExpressionValue
SqlExpression::
constantValue() const
{
    throw HttpReturnException(400, "Expression is not provably constant",
                              "surface", surface,
                              "ast", print());
}

std::map<ScopedName, UnboundVariable>
SqlExpression::
variableNames() const
{
    std::map<ScopedName, UnboundVariable> result;
    
    for (auto & c: getChildren()) {
        auto childVars = (*c).variableNames();
        for (auto & cv: childVars) {
            result[cv.first].merge(std::move(cv.second));
        }
    }
    
    return result;
}

std::map<ScopedName, UnboundWildcard>
SqlExpression::
wildcards() const
{
    std::map<ScopedName, UnboundWildcard> result;
    
    for (auto & c: getChildren()) {
        auto childWildcards = (*c).wildcards();
        for (auto & cw: childWildcards) {
            result[cw.first].merge(std::move(cw.second));
        }
    }
    
    return result;
}

std::map<ScopedName, UnboundFunction>
SqlExpression::
functionNames() const
{
    std::map<ScopedName, UnboundFunction> result;
    
    for (auto & c: getChildren()) {
        auto childFuncs = (*c).functionNames();
        for (auto & cv: childFuncs) {
            result[cv.first].merge(std::move(cv.second));
        }
    }
    
    return result;
}

std::map<Utf8String, UnboundVariable>
SqlExpression::
parameterNames() const
{
    std::map<Utf8String, UnboundVariable> result;
    
    for (auto & c: getChildren()) {
        auto childVars = (*c).parameterNames();
        for (auto & cv: childVars) {
            result[cv.first].merge(std::move(cv.second));
        }
    }
    
    return result;
}

UnboundEntities
SqlExpression::
getUnbound() const
{
    UnboundEntities result;

    for (auto & p: parameterNames()) {
        result.params[p.first].merge(p.second);
    }

    for (auto & v: variableNames()) {
        if (v.first.scope.empty())
            result.vars[v.first.name].merge(v.second);
        else
            result.tables[v.first.scope].vars[v.first.name].merge(v.second);
    }

    for (auto & w: wildcards()) {
        if (w.first.scope.empty())
            result.wildcards[w.first.name].merge(w.second);
        else
            result.tables[w.first.scope].wildcards[w.first.name].merge(w.second);
    }

    for (auto & v: functionNames()) {
        if (v.first.scope.empty())
            result.funcs[v.first.name].merge(v.second);
        else
            result.tables[v.first.scope].funcs[v.first.name].merge(v.second);
    }
    
    for (auto & c: getChildren()) {
        result.merge(c->getUnbound());
    }
    
    return result;
}

void
SqlExpression::
traverse(const TraverseFunction & visitor) const
{
    auto type = getType();
    auto operation = getOperation();
    auto children = getChildren();
    
    if (!visitor(*this, type, operation, children))
        return;

    for (auto & c: children) {
        c->traverse(visitor);
    }
}

bool
SqlExpression::
isIdentitySelect(SqlExpressionDatasetContext & context) const
{
    return false;  // safe default; subclasses can override for better perf
}

bool
SqlExpression::
isConstantTrue() const
{
    return isConstant() && constantValue().isTrue();
}

std::shared_ptr<SqlExpression>
SqlExpression::
bwise(std::shared_ptr<SqlExpression> lhs,
      std::shared_ptr<SqlExpression> rhs,
      const std::string & op)
{
    return std::make_shared<BitwiseExpression>(lhs, rhs, op);
}

std::shared_ptr<SqlExpression>
SqlExpression::
arith(std::shared_ptr<SqlExpression> lhs,
      std::shared_ptr<SqlExpression> rhs,
      const std::string & op)
{
    return std::make_shared<ArithmeticExpression>(lhs, rhs, op);
}

std::shared_ptr<SqlExpression>
SqlExpression::
compar(std::shared_ptr<SqlExpression> lhs,
       std::shared_ptr<SqlExpression> rhs,
       const std::string & op)
{
    return std::make_shared<ComparisonExpression>(lhs, rhs, op);
}

std::shared_ptr<SqlExpression>
SqlExpression::
booln(std::shared_ptr<SqlExpression> lhs,
      std::shared_ptr<SqlExpression> rhs,
      const std::string & op)
{
    return std::make_shared<BooleanOperatorExpression>(lhs, rhs, op);
}

std::shared_ptr<SqlExpression>
SqlExpression::
unimp(std::shared_ptr<SqlExpression> lhs,
      std::shared_ptr<SqlExpression> rhs,
      const std::string & op)
{
    throw HttpReturnException(400, "unimplemented operator " + op);
}


struct SqlExpressionDescription
    : public ValueDescriptionT<std::shared_ptr<SqlExpression> > {

    SqlExpressionDescription();

    virtual void parseJsonTyped(std::shared_ptr<SqlExpression>  * val,
                                JsonParsingContext & context) const;

    virtual void printJsonTyped(const std::shared_ptr<SqlExpression>  * val,
                                JsonPrintingContext & context) const;
};

struct ConstSqlExpressionDescription
    : public ValueDescriptionT<std::shared_ptr<const SqlExpression> > {

    ConstSqlExpressionDescription();

    virtual void parseJsonTyped(std::shared_ptr<const SqlExpression>  * val,
                                JsonParsingContext & context) const;

    virtual void printJsonTyped(const std::shared_ptr<const SqlExpression>  * val,
                                JsonPrintingContext & context) const;
};

DEFINE_VALUE_DESCRIPTION_NS(std::shared_ptr<SqlExpression>,
                            SqlExpressionDescription);
DEFINE_VALUE_DESCRIPTION_NS(std::shared_ptr<const SqlExpression>,
                            ConstSqlExpressionDescription);

SqlExpressionDescription::
SqlExpressionDescription()
{
    setTypeName("SqlValueExpression");
    documentationUri = "/doc/builtin/sql/ValueExpression.md";
}

void
SqlExpressionDescription::
parseJsonTyped(std::shared_ptr<SqlExpression>  * val,
               JsonParsingContext & context) const
{
    *val = SqlExpression::parse(context.expectStringUtf8());
}

void
SqlExpressionDescription::
printJsonTyped(const std::shared_ptr<SqlExpression>  * val,
               JsonPrintingContext & context) const
{
    if (!*val)
        context.writeNull();
    else context.writeStringUtf8((*val)->surface);
}

ConstSqlExpressionDescription::
ConstSqlExpressionDescription()
{
    setTypeName("ConstSqlValueExpression");
}

void
ConstSqlExpressionDescription::
parseJsonTyped(std::shared_ptr<const SqlExpression>  * val,
               JsonParsingContext & context) const
{
    throw HttpReturnException(400, "SqlExpressionDescription::parseJsonTyped");
}

void
ConstSqlExpressionDescription::
printJsonTyped(const std::shared_ptr<const SqlExpression>  * val,
               JsonPrintingContext & context) const
{
    if (!*val)
        context.writeNull();
    else context.writeStringUtf8((*val)->surface);
}


/*****************************************************************************/
/* SQL ROW EXPRESSION                                                        */
/*****************************************************************************/

SqlRowExpression::
~SqlRowExpression()
{
}

std::shared_ptr<SqlRowExpression>
SqlRowExpression::
parse(ML::Parse_Context & context, bool allowUtf8)
{
    ML::Parse_Context::Hold_Token capture(context);

    if (matchKeyword(context, "COLUMN EXPR (")) {
        
        // Components
        // - select: value to select as column; row expression
        // - as: how to name the resulting column
        // - where: expression to limit what matches
        // - order by: list of columns to select
        // - limit, offset: restrict number of columns

        std::shared_ptr<SqlExpression> select;
        std::shared_ptr<SqlExpression> as;
        std::shared_ptr<SqlExpression> when;
        std::shared_ptr<SqlExpression> where;
        OrderByExpression orderBy;
        int64_t offset = 0;
        int64_t limit = -1;

        if (matchKeyword(context, "SELECT ")) {
            select = SqlExpression::parse(context, 10, allowUtf8);
            // Select eats whitespace
        }
        else select = SqlExpression::parse("value()");

        if (matchKeyword(context, "AS ")) {
            as = SqlExpression::parse(context, 10, allowUtf8);
            // As eats whitespace
        }
        else as = SqlExpression::parse("columnName()");
        
        if (matchKeyword(context, "WHEN ")) {
            throw HttpReturnException(400, "WHEN clause not supported in row expression");
        }
        else when = SqlExpression::TRUE;

        if (matchKeyword(context, "WHERE ")) {
            where = SqlExpression::parse(context, 10, allowUtf8);
            // Where expression consumes whitespace
        }
        else where = SqlExpression::TRUE;

        if (matchKeyword(context, "ORDER BY ")) {
            orderBy = OrderByExpression::parse(context, allowUtf8);
            // Order by expression consumes whitespace
        }

        if (matchKeyword(context, "OFFSET ")) {
            offset = context.expect_long_long(0);
            if (context && *context != ')')
                expect_whitespace(context);
        }

        if (matchKeyword(context, "LIMIT ")) {
            limit = context.expect_long_long(0);
            if (context && *context != ')')
                expect_whitespace(context);
        }
        
        context.expect_literal(')');

        auto result = std::make_shared<SelectColumnExpression>(select, as, where, orderBy,
                                                               offset, limit);
        result->surface = capture.captured();
        return result;
    }

    /* Match either:

       <prefix>*

       OR

       *

       as a filtered subset or all columns from the output.
    */
    auto matchPrefixedWildcard = [&] (Utf8String & prefix)
        {
            ML::Parse_Context::Revert_Token token(context);
            skip_whitespace(context);
            prefix = matchIdentifier(context, allowUtf8);
            if (context.match_literal('*')) {
                token.ignore();
                return true;
            }
            return false;
        };

    skip_whitespace(context);

    bool isWildcard = false;
    bool matched = false;
    Utf8String tableName;
    Utf8String prefix;
    Utf8String prefixAs;
    std::vector<std::pair<Utf8String, bool> > exclusions;   // Prefixes to exclude
    std::shared_ptr<SqlExpression> expr;
    Utf8String variableName;

    {
        ML::Parse_Context::Revert_Token token(context);

        if (matchPrefixedWildcard(prefix)) {
            // Sort out ambiguity between * operator and wildcard by looking at trailing
            // context.
            //
            // It can only be a wildcard if followed by:
            // - eof
            // - a comma
            // - closing paranthesis, if used as an expression
            // - AS
            // - EXCLUDING
            // - a keyword: FROM, WHERE, GROUP BY, HAVING, LIMIT, OFFSET

            ML::Parse_Context::Revert_Token token2(context);

            skip_whitespace(context);
            if (context.eof() || context.match_literal(',') || context.match_literal(')') || context.match_literal('}')
                || matchKeyword(context, "AS") || matchKeyword(context, "EXCLUDING")
                || matchKeyword(context, "NAMED")
                || matchKeyword(context, "FROM") || matchKeyword(context, "WHERE")
                || matchKeyword(context, "GROUP BY") || matchKeyword(context, "HAVING")
                || matchKeyword(context, "LIMIT") || matchKeyword(context, "OFFSET")) {
                isWildcard = true;
                matched = true;
                token.ignore();
            }
        }
    }

    // MLDB-1002 case 1: x: y <--> y AS x
    if (!matched) {
        // Allow backtracking if we don't find a colon
        ML::Parse_Context::Revert_Token token(context);

        // Do we have an identifier?
        Utf8String asName = matchIdentifier(context, allowUtf8);
        
        if (!asName.empty()) {

            skip_whitespace(context);

            // Followed by a colon?
            if (context.match_literal(':')) {
                token.ignore();
                variableName = asName;
                skip_whitespace(context);
                expr = SqlExpression::parse(context, 10, allowUtf8);
                auto result = std::make_shared<ComputedVariable>(variableName, expr);
                result->surface = capture.captured();
                return result;
            }
        }
    }

    // MLDB-1002 case 2: x*: y* <--> y* AS x*
    if (!matched) {
        // Allow backtracking if we don't find a colon
        ML::Parse_Context::Revert_Token token(context);

        // Do we have an identifier?
        if (matchPrefixedWildcard(prefix)) {

            skip_whitespace(context);

            // Followed by a colon?
            if (context.match_literal(':')) {

                if (matchPrefixedWildcard(prefixAs)) {
                    token.ignore();

                    auto result = std::make_shared<WildcardExpression>(tableName, prefix, prefixAs, exclusions);
                    result->surface = ML::trim(capture.captured());
                    return result;
                }
            }
        }
    }

    //cerr << "offset = " << context.get_offset() << endl;
    /* Three possibilities:
       1.  (tablename).(prefix)*
       2.  expression (AS label)
       3.  label : expression
    */
    if (!matched) {

        ML::Parse_Context::Revert_Token token(context);
        
        for (;;) {
            tableName = matchIdentifier(context, allowUtf8);
            if (tableName.empty())
                break;

            skip_whitespace(context);

            if (!context.match_literal('.'))
                break;

            skip_whitespace(context);

            if (matchPrefixedWildcard(prefix)) {

                // Sort out ambiguity between * operator and wildcard by looking at
                // trailing context.
                //
                // See MLDB-195
                //
                // It can only be a table name if followed by:
                // - eof
                // - a comma
                // - closing paranthesis, if used as an expression
                // - AS
                // - EXCLUDING
                // - a keyword

                ML::Parse_Context::Revert_Token token2(context);

                skip_whitespace(context);

                if (context.eof()
                    || context.match_literal(',')
                    || context.match_literal(')')
                    || matchKeyword(context, "AS")
                    || matchKeyword(context, "EXCLUDING")
                    || matchKeyword(context, "NAMED")
                    || matchKeyword(context, "FROM") || matchKeyword(context, "WHERE")
                    || matchKeyword(context, "GROUP BY") || matchKeyword(context, "HAVING")
                    || matchKeyword(context, "LIMIT") || matchKeyword(context, "OFFSET")) {
                    isWildcard = true;
                    matched = true;
                    token.ignore();
                    break;
                }
            }
        }
    }

    //cerr << "matched is now " << matched << endl;

    if (matched) {
        ExcAssert(isWildcard);

        // There may be an excluding expression
        // Syntax:
        // EXCLUDING (<prefix>*)
        // EXCLUDING (<name>)
        // EXCLUDING (<prefix1>*, <prefix2>*, <name1>, ...)

        skip_whitespace(context);

        if (matchKeyword(context, "EXCLUDING")) {

            auto expectExclusion = [&] ()
                {
                    Utf8String prefix = matchIdentifier(context, allowUtf8);
                    if (context.match_literal('*')) {
                        if (prefix.empty())
                            context.exception("can't exclude *");
                        exclusions.emplace_back(prefix, true);
                    }
                    else {
                        if (prefix.empty())
                            context.exception("Expected column name or prefixed wildcard for exclusion");
                        exclusions.emplace_back(prefix, false);
                    }
                };

            auto expectExclusionList = [&] ()
                {
                    skip_whitespace(context);
                    if (!context.match_literal(')')) {
                        expectExclusion();
                        skip_whitespace(context);
                        while (context.match_literal(',')) {
                            skip_whitespace(context);
                            expectExclusion();
                            skip_whitespace(context);
                        }
                        context.expect_literal(')');
                    }
                };

            match_whitespace(context);
            context.expect_literal('(');
            expectExclusionList();
        }

        skip_whitespace(context);

        // There may be an AS clause
        // AS <prefix>*
        // that will modify the matched prefix
        // examples:
        //
        // svd* AS mysvd*
        // * AS my*
        
        if (matchKeyword(context, "AS")) {
            skip_whitespace(context);
            if (!matchPrefixedWildcard(prefixAs))
                context.exception("Expected prefixed wildcard for AS wildcard expression");
        }
        else prefixAs = prefix;

        auto result = std::make_shared<WildcardExpression>(tableName, prefix, prefixAs, exclusions);
        result->surface = ML::trim(capture.captured());
        return result;
    }

    // It's an expression
    expr = SqlExpression::parse(context, 10, allowUtf8);
    matched = true;

    skip_whitespace(context);

    if (matchKeyword(context, "AS")) {
        skip_whitespace(context);
        if (context.match_literal('*')) {
            // No alias for rows
        }
        else {
            variableName = matchIdentifier(context, allowUtf8);
            if (variableName.empty())
                context.exception("Expected identifier as name of variable");
        }
    } else {
        auto colExpr = std::dynamic_pointer_cast<ReadVariableExpression>(expr);
        if (colExpr)
            variableName = colExpr->variableName;
        else variableName = expr->surface;
    }

    auto result = std::make_shared<ComputedVariable>(variableName, expr);

    result->surface = capture.captured();
    return result;
}


std::shared_ptr<SqlRowExpression>
SqlRowExpression::
parse(const std::string & expression, const std::string & filename,
      int row, int col)
{
    ML::Parse_Context context(filename.empty() ? expression : filename,
                              expression.c_str(),
                              expression.length(), row, col);
    auto result = parse(context, false /* allowUtf8 */);
    skip_whitespace(context);
    context.expect_eof();
    return result;
}

std::shared_ptr<SqlRowExpression>
SqlRowExpression::
parse(const char *  expression, const std::string & filename,
      int row, int col)
{
    return parse(string(expression), filename, row, col);
}

std::vector<std::shared_ptr<SqlRowExpression> >
SqlRowExpression::
parseList(ML::Parse_Context & context, bool allowUtf8)
{
    std::vector<std::shared_ptr<SqlRowExpression> > result;

    for (;;) {
        skip_whitespace(context);
        if (context.eof())
            break;

        auto expr = SqlRowExpression::parse(context, allowUtf8);
        if (!expr)
            break;
        result.push_back(expr);

        skip_whitespace(context);
        
        if (context.match_literal(','))
            continue;
        break;
    }
    
    return result;
}

std::vector<std::shared_ptr<SqlRowExpression> >
SqlRowExpression::
parseList(const std::string & expression,
          const std::string & filename, int row, int col)
{
    //cerr << "parsing " << expression << endl;
    ML::Parse_Context context(filename.empty() ? expression : filename,
                              expression.c_str(),
                              expression.length(), row, col);
    auto result = parseList(context, false);
    skip_whitespace(context);
    context.expect_eof();
    return result;
}

std::vector<std::shared_ptr<SqlRowExpression> >
SqlRowExpression::
parseList(const char * expression,
          const std::string & filename, int row, int col)
{
    return parseList(string(expression), filename, row, col);
}

std::vector<std::shared_ptr<SqlRowExpression> >
SqlRowExpression::
parseList(const Utf8String & expression,
          const std::string & filename, int row, int col)
{
    //cerr << "parsing " << expression << endl;
    ML::Parse_Context context(filename.empty() ? expression.rawData() : filename,
                              expression.rawData(),
                              expression.rawLength(), row, col);
    auto result = parseList(context, true);
    skip_whitespace(context);
    context.expect_eof();
    return result;
}

#if 0
std::vector<std::shared_ptr<SqlRowExpression> >
SqlRowExpression::
parseList(const std::vector<std::string> & exprs,
          const std::string & filename, int row, int col)
{
    std::vector<std::shared_ptr<SqlRowExpression> > result;

    for (auto & expr: exprs) {
        result.push_back(parse(expr, filename, false /* allowUtf8 */));
    }

    return result;
}
#endif

struct SqlRowExpressionDescription
    : public ValueDescriptionT<std::shared_ptr<SqlRowExpression> > {

    virtual void parseJsonTyped(std::shared_ptr<SqlRowExpression>  * val,
                                JsonParsingContext & context) const;

    virtual void printJsonTyped(const std::shared_ptr<SqlRowExpression>  * val,
                                JsonPrintingContext & context) const;
};

DEFINE_VALUE_DESCRIPTION_NS(std::shared_ptr<SqlRowExpression>,
                            SqlRowExpressionDescription);

void
SqlRowExpressionDescription::
parseJsonTyped(std::shared_ptr<SqlRowExpression> * val,
               JsonParsingContext & context) const
{
    throw HttpReturnException(400, "parseJsonTyped for SqlRowExpressionDescription");
}

void
SqlRowExpressionDescription::
printJsonTyped(const std::shared_ptr<SqlRowExpression> * val,
               JsonPrintingContext & context) const
{
    if (!*val)
        context.writeNull();
    else context.writeStringUtf8((*val)->surface);
}


/*****************************************************************************/
/* BOUND ORDER BY EXPRESSION                                                 */
/*****************************************************************************/

DEFINE_STRUCTURE_DESCRIPTION(BoundOrderByClause);

BoundOrderByClauseDescription::
BoundOrderByClauseDescription()
{
    addField("expr", &BoundOrderByClause::expr,
             "Bound expression to calculate the value of the field");
    addField("dir", &BoundOrderByClause::dir,
             "Direction of the sorting");
}

DEFINE_STRUCTURE_DESCRIPTION(BoundOrderByExpression);

BoundOrderByExpressionDescription::
BoundOrderByExpressionDescription()
{
    addField("clauses", &BoundOrderByExpression::clauses,
             "Clauses of the bound expression.  Each one corresponds to an "
             "order by expression.");
}

std::vector<ExpressionValue>
BoundOrderByExpression::
apply(const SqlRowScope & context) const
{
    std::vector<ExpressionValue> sortFields(clauses.size());
    for (unsigned i = 0;  i < clauses.size();  ++i) {
        sortFields[i] = std::move(clauses[i].expr(context));
    }
    return sortFields;
}

int
BoundOrderByExpression::
compare(const std::vector<ExpressionValue> & vec1,
        const std::vector<ExpressionValue> & vec2,
        int offset) const
{
    {
        ExcAssertGreaterEqual(vec1.size(), offset + clauses.size());
        ExcAssertGreaterEqual(vec2.size(), offset + clauses.size());

        for (unsigned i = 0;  i < clauses.size();  ++i) {
            const ExpressionValue & e1 = vec1[offset + i];
            const ExpressionValue & e2 = vec2[offset + i];
            int cmp = e1.compare(e2);
            //ExcAssertEqual(e1.compare(e1), 0);
            //ExcAssertEqual(e2.compare(e2), 0);
            //ExcAssertEqual(e2.compare(e1), -cmp);
            if (clauses[i].dir == DESC)
                cmp *= -1;
            if (cmp != 0)
                return cmp;
        }
        
        return 0;
    };
}


/*****************************************************************************/
/* ORDER BY EXPRESSION                                                       */
/*****************************************************************************/

OrderByExpression::
OrderByExpression()
{
}

OrderByExpression::
OrderByExpression(std::vector<std::pair<std::shared_ptr<SqlExpression>, OrderByDirection> > clauses)
    : clauses(std::move(clauses))
{
}

OrderByExpression::
OrderByExpression(TupleExpression clauses)
{
    for (auto & c: clauses.clauses) {
        this->clauses.emplace_back(std::move(c), ASC);
    }
}

OrderByExpression
OrderByExpression::
parse(const std::string & str)
{
    ML::Parse_Context context(str, str.c_str(), str.length());
    OrderByExpression result = parse(context, false /* allowUtf8 */);
    context.expect_eof("Unexpected characters at end of order by expression");
    return result;
}

OrderByExpression
OrderByExpression::
parse(const char * str)
{
    return parse(string(str));
}

OrderByExpression
OrderByExpression::
parse(const Utf8String & str)
{
    ML::Parse_Context context(str.rawData(), str.rawData(), str.rawLength());
    OrderByExpression result = parse(context, true /* allowUtf8 */);
    context.expect_eof("Unexpected characters at end of order by expression");
    return result;
}

OrderByExpression
OrderByExpression::
parse(ML::Parse_Context & context, bool allowUtf8)
{
    ML::Parse_Context::Hold_Token token(context);

    OrderByExpression result;

    skip_whitespace(context);

    while (context) {
        auto expr = SqlExpression::parse(context, 10 /* precedence */, allowUtf8);
        if (!expr)
            break;
        skip_whitespace(context);

        OrderByDirection dir = ASC;
        if (matchKeyword(context, "ASC")) {
        }
        else if (matchKeyword(context, "DESC")) {
            dir = DESC;
        }

        result.clauses.emplace_back(expr, dir);

        skip_whitespace(context);
        
        if (!context.match_literal(','))
            break;
    }
    
    skip_whitespace(context);

    result.surface = token.captured();
    
    return result;
}

Utf8String
OrderByExpression::
print() const
{
    Utf8String result("");

    for (auto & c: clauses) {
        if (!result.empty())
            result += ", ";
        result += c.first->surface;
        if (c.second == DESC) {
            result += " DESC";
        }
    }
    return result;
}

BoundOrderByExpression
OrderByExpression::
bindAll(SqlBindingScope & context) const
{
    BoundOrderByExpression result;
    for (auto & c: clauses) {
        result.clauses.emplace_back(BoundOrderByClause{c.first->bind(context), c.second});
    }
    return result;
}

bool
OrderByExpression::
operator == (const OrderByExpression & other) const
{
    if (other.clauses.size() != clauses.size())
        return false;

    for (unsigned i = 0;  i < clauses.size();  ++i) {
        if (clauses[i].second != other.clauses[i].second)
            return false;
        if (clauses[i].first->surface != other.clauses[i].first->surface)
            return false;
    }

    return true;
}

DEFINE_ENUM_DESCRIPTION(OrderByDirection);

OrderByDirectionDescription::
OrderByDirectionDescription()
{
    addValue("ASC", ASC, "Ascending order");
    addValue("DESC", DESC, "Descending order");
}

namespace {
static const auto desc = getDefaultDescriptionSharedT<std::vector<std::pair<std::shared_ptr<SqlExpression>, OrderByDirection> > >();
} // file scpoe

struct OrderByExpressionDescription
    : public ValueDescriptionT<OrderByExpression> {

    OrderByExpressionDescription();

    virtual void parseJsonTyped(OrderByExpression  * val,
                                JsonParsingContext & context) const;
    
    virtual void printJsonTyped(const OrderByExpression * val,
                                JsonPrintingContext & context) const;
};

DEFINE_VALUE_DESCRIPTION_NS(OrderByExpression,
                            OrderByExpressionDescription);

OrderByExpressionDescription::
OrderByExpressionDescription()
{
    this->setTypeName("SqlOrderByExpression");
    documentationUri = "/doc/builtin/sql/OrderByExpression.md";
}

void
OrderByExpressionDescription::
parseJsonTyped(OrderByExpression * val,
               JsonParsingContext & context) const
{
    if (context.isString()) {
        *val = OrderByExpression::parse(context.expectStringUtf8());
    }
    else {
        std::vector<std::pair<std::shared_ptr<SqlExpression>, OrderByDirection> > p;
        desc->parseJsonTyped(&p, context);
        val->clauses.swap(p);
    }
}

void
OrderByExpressionDescription::
printJsonTyped(const OrderByExpression * val,
               JsonPrintingContext & context) const
{
    context.writeStringUtf8(val->print());
    //desc->printJsonTyped(&val->clauses, context);
}

OrderByExpression
OrderByExpression::
transform(const TransformArgs & transformArgs) const
{
    OrderByExpression result(*this);

    for (auto & clause: result.clauses)
        clause.first = clause.first->transform(transformArgs);
    
    return std::move(result);
}
    
OrderByExpression
OrderByExpression::
substitute(const SelectExpression & select) const
{
    OrderByExpression result(*this);

    for (auto & clause: result.clauses)
        clause.first = clause.first->substitute(select);
    
    return std::move(result);
}

const OrderByExpression ORDER_BY_NOTHING;


/*****************************************************************************/
/* TUPLE EXPRESSION                                                          */
/*****************************************************************************/

TupleExpression
TupleExpression::
parse(ML::Parse_Context & context, bool allowUtf8)
{
    ML::Parse_Context::Hold_Token token(context);

    TupleExpression result;

    skip_whitespace(context);

    while (context) {
        auto expr = SqlExpression::parse(context, 10 /* precedence */, allowUtf8);

        if (!expr)
            break;
        skip_whitespace(context);

        result.clauses.emplace_back(std::move(expr));

        skip_whitespace(context);
        
        if (!context.match_literal(','))
            break;
    }
    
    skip_whitespace(context);

    result.surface = token.captured();

    return result;
}

TupleExpression
TupleExpression::
parse(const std::string & str)
{
    ML::Parse_Context context(str, str.c_str(), str.length());
    TupleExpression result = parse(context, false /* allowUtf8 */);
    context.expect_eof("Unexpected characters at end of tuple expression");
    return result;
}

TupleExpression
TupleExpression::
parse(const char * str)
{
    return parse(string(str));
}

TupleExpression
TupleExpression::
parse(const Utf8String & str)
{
    ML::Parse_Context context(str.rawData(), str.rawData(), str.rawLength());
    TupleExpression result = parse(context, true /* allowUtf8 */);
    context.expect_eof("Unexpected characters at end of tuple expression");
    return result;
}

Utf8String
TupleExpression::
print() const
{
    Utf8String result("tuple(");

    for (unsigned i = 0;  i < clauses.size();  ++i) {
        if (i != 0)
            result += ", ";
        result += clauses[i]->print();
    }
    
    result += ")";
    return result;
}

TupleExpression 
TupleExpression::
transform(const TransformArgs & transformArgs) const
{
    TupleExpression transformedExpression;

    for (auto x : clauses)
    {
        transformedExpression.clauses.emplace_back(x->transform(transformArgs));
    }

    return transformedExpression;
}

struct TupleExpressionDescription
    : public ValueDescriptionT<TupleExpression> {

    TupleExpressionDescription();

    virtual void parseJsonTyped(TupleExpression  * val,
                                JsonParsingContext & context) const;
    
    virtual void printJsonTyped(const TupleExpression * val,
                                JsonPrintingContext & context) const;
};

DEFINE_VALUE_DESCRIPTION_NS(TupleExpression,
                            TupleExpressionDescription);

TupleExpressionDescription::
TupleExpressionDescription()
{
    setTypeName("SqlGroupByExpression");
    documentationUri = "/doc/builtin/sql/GroupByExpression.md";
}

void
TupleExpressionDescription::
parseJsonTyped(TupleExpression * val,
               JsonParsingContext & context) const
{
    static const auto desc = getDefaultDescriptionSharedT<std::vector<std::shared_ptr<SqlExpression> > >();

    if (context.isString()) {
        *val = TupleExpression::parse(context.expectStringUtf8());
    }
    else {
        std::vector<std::shared_ptr<SqlExpression> > p;
        desc->parseJsonTyped(&p, context);
        val->clauses.swap(p);
    }
}

void
TupleExpressionDescription::
printJsonTyped(const TupleExpression * val,
               JsonPrintingContext & context) const
{
    if (val->clauses.empty()) {
        context.startArray(0);
        context.endArray();
    }
    else context.writeStringUtf8(val->surface);
}



/*****************************************************************************/
/* SELECT EXPRESSION                                                         */
/*****************************************************************************/

SelectExpression::
SelectExpression()
{
}

SelectExpression::
SelectExpression(const std::string & exprToParse,
                 const std::string & filename,
                 int row, int col)
{
    *this = std::move(parse(exprToParse, filename, row, col));
    ExcAssertEqual(this->surface, exprToParse);
}

SelectExpression::
SelectExpression(const char * exprToParse,
                 const std::string & filename,
                 int row, int col)
{
    *this = std::move(parse(exprToParse, filename, row, col));
    ExcAssertEqual(this->surface, exprToParse);
}

SelectExpression::
SelectExpression(const Utf8String & exprToParse,
                 const std::string & filename,
                 int row, int col)
{
    *this = std::move(parse(exprToParse, filename, row, col));
    ExcAssertEqual(this->surface, exprToParse);
}

SelectExpression::
SelectExpression(std::vector<std::shared_ptr<SqlRowExpression> > clauses)
    : clauses(std::move(clauses))
{
    // concatenate all the surfaces with spaces
    surface = std::accumulate(this->clauses.begin(), this->clauses.end(), Utf8String{},
                              [](const Utf8String & prefix,
                                 std::shared_ptr<SqlRowExpression> & next) {
                                  return prefix.empty() ? next->surface : prefix + ", " + next->surface;
                              });;
}

SelectExpression
SelectExpression::
parse(ML::Parse_Context & context, bool allowUtf8)
{
    SelectExpression result
        = SqlRowExpression::parseList(context, allowUtf8);
    // concatenate all the surfaces with spaces
    result.surface = std::accumulate(result.clauses.begin(), result.clauses.end(), Utf8String{},
                                     [](const Utf8String & prefix,
                                        std::shared_ptr<SqlRowExpression> & next) {
                                         return prefix.empty() ? next->surface : prefix + ", " + next->surface;
                                     });;
    return result;
}

SelectExpression
SelectExpression::
parse(const std::string & expr,
      const std::string & filename, int row, int col)
{
    SelectExpression result
        = SqlRowExpression::parseList(expr, filename, row, col);
    result.surface = expr;
    return result;
}

SelectExpression
SelectExpression::
parse(const char * expr,
      const std::string & filename, int row, int col)
{
    return parse(string(expr), filename, row, col);
}

SelectExpression
SelectExpression::
parse(const Utf8String & expr,
      const std::string & filename, int row, int col)
{
    SelectExpression result
        = SqlRowExpression::parseList(expr, filename, row, col);
    result.surface = expr;
    return result;
}

BoundSqlExpression
SelectExpression::
bind(SqlBindingScope & context) const
{
    vector<BoundSqlExpression> boundClauses;
    for (auto & c: clauses)
        boundClauses.emplace_back(std::move(c->bind(context)));

    std::vector<KnownColumn> outputColumns;

    bool hasUnknownColumns = false;
    bool isConstant = true;
    for (auto & c: boundClauses) {
        if (c.info->getSchemaCompleteness() == SCHEMA_OPEN)
        {
            hasUnknownColumns = true;
        }

        auto knownColumns = c.info->getKnownColumns();
        
        outputColumns.insert(outputColumns.end(),
                             knownColumns.begin(),
                             knownColumns.end());

        if (!c.metadata.isConstant)
            isConstant = false;
    }
    
    auto outputInfo = std::make_shared<RowValueInfo>
        (std::move(outputColumns),
         hasUnknownColumns ? SCHEMA_OPEN : SCHEMA_CLOSED);

    auto exec = [=] (const SqlRowScope & context,
                     ExpressionValue & storage) -> const ExpressionValue &
        {
            StructValue result;

            for (auto & c: boundClauses) {
                ExpressionValue v = c(context);
                v.mergeToRowDestructive(result);
            }
            
            return storage = std::move(ExpressionValue(std::move(result)));
        };

    return BoundSqlExpression(exec, this, outputInfo, isConstant);
}

Utf8String
SelectExpression::
print() const
{
    Utf8String result("[");
    for (unsigned i = 0;  i < clauses.size();  ++i) {
        if (i > 0)
            result += ", ";
        result += clauses[i]->print();
    }

    result += "]";
    
    return result;
}

std::shared_ptr<SqlExpression>
SelectExpression::
transform(const TransformArgs & transformArgs) const
{
    throw HttpReturnException(400, "Not implemented: SelectExpression::transform()");
}

std::string
SelectExpression::
getType() const
{
    return "select";
}

Utf8String
SelectExpression::
getOperation() const
{
    return Utf8String("row");
}

bool
SelectExpression::
operator == (const SelectExpression & other) const
{
    return surface == other.surface;
}

std::vector<std::shared_ptr<SqlExpression> >
SelectExpression::
getChildren() const
{
    std::vector<std::shared_ptr<SqlExpression> > result;

    for (auto & c: clauses) {
        auto ch = c->getChildren();
        result.insert(result.end(), ch.begin(), ch.end());
    }

    return result;
}

bool
SelectExpression::
isIdentitySelect(SqlExpressionDatasetContext & context) const
{
    // Allow us to identify a select * which will apply the identity
    // function to the row coming in.  This can be used to optimize
    // execution of some expressions.
    return clauses.size() == 1
        && clauses[0]->isIdentitySelect(context);
}

std::vector<std::shared_ptr<SqlExpression> > 
SelectExpression::
findAggregators() const
{
    std::vector<std::shared_ptr<SqlExpression> > output;
    std::vector<std::shared_ptr<SqlExpression> > children = getChildren();

    int index = 0;
    while(index < children.size())
    {
        auto child = children[index];

        bool foundAggregator = false;
        if (child->getType() == "function")
        {
            const FunctionCallWrapper * function = dynamic_cast<const FunctionCallWrapper *>(child.get());
            if (function)
            {
                Utf8String functionName = function->functionName;

                if (tryLookupAggregator(functionName))
                {
                    foundAggregator = true;
                    output.push_back(child);
                }
            }
            else
            {
                HttpReturnException(400, "Unexpected: could not cast FunctionCallWrapper");
            }
        }

        if (!foundAggregator) //we dont look for aggregators in aggregator - its not legal
        {
            std::vector<std::shared_ptr<SqlExpression> > subchildren = child->getChildren();
            children.insert(children.end(), subchildren.begin(), subchildren.end());
        }

        ++index;
        
    }

    return std::move(output);
}

struct SelectExpressionDescription
    : public ValueDescriptionT<SelectExpression > {

    SelectExpressionDescription();

    virtual void parseJsonTyped(SelectExpression  * val,
                                JsonParsingContext & context) const;

    virtual void printJsonTyped(const SelectExpression  * val,
                                JsonPrintingContext & context) const;
};

DEFINE_VALUE_DESCRIPTION_NS(SelectExpression, SelectExpressionDescription);

SelectExpressionDescription::
SelectExpressionDescription()
{
    this->setTypeName("SqlSelectExpression");
    documentationUri = "/doc/builtin/sql/SelectExpression.md";
}

void
SelectExpressionDescription::
parseJsonTyped(SelectExpression * val,
               JsonParsingContext & context) const
{
    string s = context.expectStringAscii();
    *val = std::move(SelectExpression::parse(s));
}

void
SelectExpressionDescription::
printJsonTyped(const SelectExpression * val,
               JsonPrintingContext & context) const
{
    if (val->clauses.empty())
        context.writeNull();
    else context.writeStringUtf8(val->surface);
}

/*****************************************************************************/
/* JOIN QUALIFICATION                                                        */
/*****************************************************************************/

DEFINE_ENUM_DESCRIPTION(JoinQualification);

JoinQualificationDescription::
JoinQualificationDescription()
{
    addValue("JOIN_INNER", JOIN_INNER, "Inner join");
    addValue("JOIN_LEFT", JOIN_LEFT, "Left join");
    addValue("JOIN_RIGHT", JOIN_RIGHT, "Right join");
    addValue("JOIN_FULL", JOIN_FULL, "Full join");
}

/*****************************************************************************/
/* TABLE EXPRESSION                                                          */
/*****************************************************************************/

TableExpression::
~TableExpression()
{
}

std::shared_ptr<TableExpression>
TableExpression::
parse(ML::Parse_Context & context, int currentPrecedence, bool allowUtf8)
{
    skip_whitespace(context);

    ML::Parse_Context::Hold_Token token(context);

    std::shared_ptr<TableExpression> result;

    if (context.match_literal('(')) {

        context.skip_whitespace();
        if (peekKeyword(context, "SELECT"))
        {
            //sub-table
            auto statement = SelectStatement::parse(context, allowUtf8);
            skip_whitespace(context);
            context.expect_literal(')');

            skip_whitespace(context);
            Utf8String asName;

            if (matchKeyword(context, "AS"))
            {
                expect_whitespace(context);
                asName = matchIdentifier(context, allowUtf8);
                if (asName.empty())
                    context.exception("Expected identifier after the subtable AS clause");
            }

            result.reset(new SelectSubtableExpression(statement, asName));
            result->surface = ML::trim(token.captured());
        }
        else
        {
            result = TableExpression::parse(context, currentPrecedence, allowUtf8);
            skip_whitespace(context);
            context.expect_literal(')');
            result->surface = ML::trim(token.captured());
        }
    }

    if (!result) {
        std::shared_ptr<NamedDatasetExpression> expr;
        Utf8String identifier = matchIdentifier(context, allowUtf8);

        if (!identifier.empty()) {

            if (context.match_literal('('))
            {
                skip_whitespace(context);
                std::vector<std::shared_ptr<TableExpression>> args;
                if (!context.match_literal(')'))
                {
                  do
                  {
                      skip_whitespace(context);
                      std::shared_ptr<TableExpression> subTable = TableExpression::parse(context, currentPrecedence, allowUtf8);
                      if (subTable)
                        args.push_back(subTable);

                      skip_whitespace(context);
                  } while (context.match_literal(','));
                }

                context.expect_literal(')');
                expr.reset(new DatasetFunctionExpression(identifier, args));
            }
            else
            {
                expr.reset(new DatasetExpression(identifier, identifier));
            }

            Utf8String asName;

            if (matchKeyword(context, "AS ")) {
                asName = matchIdentifier(context, allowUtf8);
                if (asName.empty())
                    context.exception("Expected identifier after the AS clause");

                expr->setDatasetAlias(asName);
            }

            result = expr;
            result->surface = ML::trim(token.captured());
        }
    }

    if (!result)
        throw HttpReturnException(400, "Expected table expression");

    JoinQualification joinQualify = JOIN_INNER;
    
    while (TableExpression::matchJoinQualification(context, joinQualify)) {
        auto joinTable = TableExpression::parse(context, currentPrecedence, allowUtf8);
            
        std::shared_ptr<SqlExpression> condition;
            
        if (matchKeyword(context, "ON ")) {
            condition = SqlExpression::parse(context, 10 /* precedence */, allowUtf8);
        }
<<<<<<< HEAD
           
        result.reset(new JoinExpression(result, joinTable, condition, joinQualify));
        result->surface = boost::trim_copy(token.captured());
=======
            
        result.reset(new JoinExpression(result, joinTable, condition));
        result->surface = ML::trim(token.captured());
>>>>>>> 5f869dcf

        skip_whitespace(context);
    }

    result->surface = ML::trim(token.captured());
    
    return result;
}

std::shared_ptr<TableExpression>
TableExpression::
parse(const Utf8String & expression, const std::string & filename,
      int row, int col)
{
    ML::Parse_Context context(filename.empty() ? expression.rawData() : filename,
                              expression.rawData(),
                              expression.rawLength(), row, col);
    auto result = parse(context, 10 /* starting precedence */, true /* allowUtf8 */);
    skip_whitespace(context);
    context.expect_eof();
    //cerr << "result of " << expression << " is " << result->print() << endl;
    return result;
}

Utf8String
TableExpression::
getAs() const
{
    return Utf8String();
}

void
TableExpression::
printJson(JsonPrintingContext & context)
{
    if (surface.empty())
        throw HttpReturnException(400, "Attempt to write table expression with no surface and no printJson method",
                                  "expressionType", ML::type_name(*this),
                                  "expressionTree", print());
    else context.writeStringUtf8(surface);
}

bool 
TableExpression::
matchJoinQualification(ML::Parse_Context & context, JoinQualification& joinQualify)
{
    joinQualify = JOIN_INNER;
    bool inner = matchKeyword(context, "INNER ");
    if (!inner)
    { 
        bool right = false;
        bool full = false;
        bool left = matchKeyword(context, "LEFT ");
        if (!left)
        {
            right = matchKeyword(context, "RIGHT ");
            if (!right)
            {
               full = matchKeyword(context, "FULL ");
            }
        }

        if (right || left || full)
        {
           //outer is optional, eat it
           skip_whitespace(context);
           matchKeyword(context, "FULL ");

           joinQualify = right ? JOIN_RIGHT : (left ? JOIN_LEFT : JOIN_FULL);

           //MUST match the 'JOIN'
           expectKeyword(context, "JOIN ");
           return true;
        }
        else
        {
           return matchKeyword(context, "JOIN ");
        }
    }
    else
    {
        expectKeyword(context,"JOIN ");
        return true;
    }

    return false;
}

struct TableExpressionDescription
    : public ValueDescriptionT<std::shared_ptr<TableExpression> > {

    TableExpressionDescription();
    virtual void parseJsonTyped(std::shared_ptr<TableExpression>  * val,
                                JsonParsingContext & context) const;
    
    virtual void printJsonTyped(const std::shared_ptr<TableExpression>  * val,
                                JsonPrintingContext & context) const;
};

struct InputDatasetDescription : public TableExpressionDescription
{
    InputDatasetDescription()
    {
        setTypeName("InputDatasetSpec");
        documentationUri = "/doc/builtin/procedures/InputDatasetSpec.md";
    }
};

std::shared_ptr<ValueDescriptionT<std::shared_ptr<TableExpression> > >
makeInputDatasetDescription()
{
    return std::make_shared<InputDatasetDescription>();
}


struct ConstTableExpressionDescription
    : public ValueDescriptionT<std::shared_ptr<const TableExpression> > {

    ConstTableExpressionDescription();

    virtual void parseJsonTyped(std::shared_ptr<const TableExpression>  * val,
                                JsonParsingContext & context) const;

    virtual void printJsonTyped(const std::shared_ptr<const TableExpression>  * val,
                                JsonPrintingContext & context) const;
};

DEFINE_VALUE_DESCRIPTION_NS(std::shared_ptr<TableExpression>,
                            TableExpressionDescription);
DEFINE_VALUE_DESCRIPTION_NS(std::shared_ptr<const TableExpression>,
                            ConstTableExpressionDescription);

TableExpressionDescription::
TableExpressionDescription()
{
    setTypeName("SqlFromExpression");
    documentationUri = "/doc/builtin/sql/FromExpression.md";
}

void
TableExpressionDescription::
parseJsonTyped(std::shared_ptr<TableExpression>  * val,
               JsonParsingContext & context) const
{
    if (context.isString())
        *val = TableExpression::parse(context.expectStringUtf8());
    else if (context.isObject()) {
        Json::Value v = context.expectJson();
        val->reset(new DatasetExpression(v, Utf8String()));
        (*val)->surface = v.toStringNoNewLine();
    }
}

void
TableExpressionDescription::
printJsonTyped(const std::shared_ptr<TableExpression>  * val,
               JsonPrintingContext & context) const
{
    if (!*val)
        context.writeNull();
    else (*val)->printJson(context);
}

ConstTableExpressionDescription::
ConstTableExpressionDescription()
{
    setTypeName("ConstSqlFromExpression");
    documentationUri = "/doc/builtin/sql/FromExpression.md";
}

void
ConstTableExpressionDescription::
parseJsonTyped(std::shared_ptr<const TableExpression>  * val,
               JsonParsingContext & context) const
{
    throw HttpReturnException(400, "ConstTableExpressionDescription::parseJsonTyped");
}

void
ConstTableExpressionDescription::
printJsonTyped(const std::shared_ptr<const TableExpression>  * val,
               JsonPrintingContext & context) const
{
    if (!*val)
        context.writeNull();
    else context.writeStringUtf8((*val)->surface);
}

/*****************************************************************************/
/* WHEN EXPRESSION                                                           */
/*****************************************************************************/

WhenExpression::
WhenExpression()
{
}

WhenExpression::
WhenExpression(std::shared_ptr<SqlExpression> when)
    : when(when)
{
    surface = when->surface;
}

WhenExpression
WhenExpression::
parse(const std::string & str)
{
    ML::Parse_Context context(str, str.c_str(), str.length());
    auto result = parse(context, false /* allowUtf8 */);
    context.expect_eof("Unexpected characters at end of when expression");
    return result;
}

WhenExpression
WhenExpression::
parse(const char * str)
{
    return parse(string(str));
}

WhenExpression
WhenExpression::
parse(const Utf8String & str)
{
    ML::Parse_Context context(str.rawData(), str.rawData(), str.rawLength());
    auto result = parse(context, true /* allowUtf8 */);
    context.expect_eof("Unexpected characters at end of when expression");
    return result;
}

WhenExpression
WhenExpression::
parse(ML::Parse_Context & context, bool allowUtf8) {
    auto result = SqlExpression::parse(context, 10,  allowUtf8);
    return WhenExpression(result);
}

BoundWhenExpression
WhenExpression::
bind(SqlBindingScope & scope) const
{
    // First, check for an always true or always false expression
    if (when->isConstant()) {
        if (when->constantValue().isTrue()) {
            // keep everything, filter is a no-op
            auto filterInPlace = [] (MatrixNamedRow & row,
                                     const SqlRowScope & rowScope)
                {
                };

            return { filterInPlace, this };
        }
        else {
            // remove everything; filter is a clear
            auto filterInPlace = [] (MatrixNamedRow & row,
                                     const SqlRowScope & rowScope)
                {
                    row.columns.clear();
                };

            return { filterInPlace, this };
        }
    }

    // We need to bind the when in a special scope, that also knows about
    // the tuple we are filtering.
    SqlExpressionWhenScope & whenScope = static_cast<SqlExpressionWhenScope &>(scope);

    // Bind it in
    auto boundWhen = when->bind(whenScope);

    // Second, check for an expression that do not depend on tuples
    if (!whenScope.isTupleDependent) {
        // cerr << "not tuple dependent" << endl;
        auto filterInPlace = [=] (MatrixNamedRow & row,
                              const SqlRowScope & rowScope)
            {
                auto tupleScope = SqlExpressionWhenScope::getRowScope(rowScope, Date());
                if (!boundWhen(tupleScope).isTrue()) {
                    row.columns.clear();
                }
            };
        return { filterInPlace, this };
    }

    // Executing a when expression will filter the row by the expression,
    // applying it to each of the tuples
    auto filterInPlace = [=] (MatrixNamedRow & row,
                              const SqlRowScope & rowScope)
        {
            // Figure out which ones we keep.  We need to perform all of the
            // scanning before we extract any output, as we want the row
            // to remain intact (it's used by the rowScope) until we've
            // evaluated our when expression.

            std::vector<char> keep;  // not bool to avoid bitmap
            keep.reserve(row.columns.size());

            // How many columns do we output?
            size_t numOutput = 0;

            for (const auto & col: row.columns) {
                auto tupleScope
                    = SqlExpressionWhenScope
                    ::getRowScope(rowScope, std::get<2>(col));

                auto whenExpressionValue = boundWhen(tupleScope);
                bool keepThisCol = whenExpressionValue.isTrue();
                keep.emplace_back(keepThisCol);
                numOutput += keepThisCol;
            }

            // Now we create our output
            std::vector<std::tuple<ColumnName, CellValue, Date> > output;

            // If we keep them all, no need to copy
            if (numOutput == row.columns.size()) {
                return;
            }

            // Move the kept elements into the output
            for (unsigned i = 0;  i < row.columns.size();  ++i) {
                if (!keep[i])
                    continue;

                output.emplace_back(std::move(row.columns[i]));
            }
            
            // Swap them back in
            row.columns.swap(output);
        };

    return { filterInPlace, this };
}

Utf8String
WhenExpression::
print() const
{
    return "when("
        + when->print()
        + ")";
}

std::shared_ptr<SqlExpression>
WhenExpression::
transform(const TransformArgs & transformArgs) const
{
    throw HttpReturnException(400, "WhenExpression::transform()");
}

std::vector<std::shared_ptr<SqlExpression> >
WhenExpression::
getChildren() const
{
    std::vector<std::shared_ptr<SqlExpression> > result;
    result.push_back(when);
    return result;
}

bool
WhenExpression::
operator == (const WhenExpression & other) const
{
    return surface == other.surface;
}

struct WhenExpressionDescription
    : public ValueDescriptionT<WhenExpression> {

    WhenExpressionDescription();

    virtual void parseJsonTyped(WhenExpression * val,
                                JsonParsingContext & context) const;

    virtual void printJsonTyped(const WhenExpression * val,
                                JsonPrintingContext & context) const;
};

DEFINE_VALUE_DESCRIPTION_NS(WhenExpression, WhenExpressionDescription);

WhenExpressionDescription::
WhenExpressionDescription()
{
    setTypeName("SqlWhenExpression");
    documentationUri = "/doc/builtin/sql/WhenExpression.md";
}

void
WhenExpressionDescription::
parseJsonTyped(WhenExpression * val,
               JsonParsingContext & context) const
{
    *val = WhenExpression::parse(context.expectStringUtf8());
}

void
WhenExpressionDescription::
printJsonTyped(const WhenExpression * val,
               JsonPrintingContext & context) const
{
    context.writeStringUtf8(val->surface);
}


/******************************************************************************/
/* SELECT STATEMENT                                                           */
/******************************************************************************/

SelectStatement::
SelectStatement() :
    select(SelectExpression::STAR),
    when(WhenExpression::TRUE),
    where(SelectExpression::TRUE),
    having(SelectExpression::TRUE),
    rowName(SqlExpression::parse("rowName()")),
    offset(0),
    limit(-1)
{
    //TODO - avoid duplication of default values
}

SelectStatement
SelectStatement::
parse(const Utf8String& body)
{
    return parse(body.rawString());
}

SelectStatement
SelectStatement::
parse(const std::string& body)
{
    ML::Parse_Context context(body, body.c_str(), body.length());

    const bool acceptUtf8 = true;

    SelectStatement stm = parse(context, acceptUtf8);

    context.expect_eof();

    return std::move(stm);
}

SelectStatement
SelectStatement::
parse(const char * body)
{
    return parse(string(body));
}

SelectStatement
SelectStatement::parse(ML::Parse_Context& context, bool acceptUtf8)
{
    ML::Parse_Context::Hold_Token token(context);

    SelectStatement statement;

    if (matchKeyword(context, "SELECT ")) {
        statement.select = SelectExpression::parse(context, acceptUtf8);
    }
    else {
        context.exception("Expected SELECT");
    }

    if (matchKeyword(context, "NAMED ")) {
        statement.rowName = SqlExpression::parse(context, 10, acceptUtf8);
        skip_whitespace(context);
    }
    else {
        statement.rowName = SqlExpression::parse("rowName()");
    }

    if (matchKeyword(context, "FROM ")) {
        statement.from = TableExpression::parse(context, 10, acceptUtf8);
        skip_whitespace(context);
    }
    else {
        statement.from = std::make_shared<NoTable>();
    }
    
    if (matchKeyword(context, "WHEN ")) {
        statement.when = WhenExpression(SqlExpression::parse(context, 10, acceptUtf8));
        skip_whitespace(context);
    }
    else {
        statement.when = WhenExpression::TRUE;
    }

    if (matchKeyword(context, "WHERE ")) {
        statement.where = SqlExpression::parse(context, 10, acceptUtf8);
        skip_whitespace(context);
    }
    else {
        statement.where = SqlExpression::TRUE;
    }

    if (matchKeyword(context, "GROUP BY ")) {
        statement.groupBy = TupleExpression::parse(context, acceptUtf8);
        skip_whitespace(context);
    }

    if (matchKeyword(context, "HAVING ")) {
        statement.having = SqlExpression::parse(context, 10, acceptUtf8);
        skip_whitespace(context);
    }
    else {
        statement.having = SqlExpression::TRUE;
    }

    if (matchKeyword(context, "ORDER BY ")) {
        statement.orderBy = OrderByExpression::parse(context, acceptUtf8);
        skip_whitespace(context);
    }

    if (matchKeyword(context, "LIMIT ")) {
        statement.limit = context.expect_unsigned_long_long();
        skip_whitespace(context);
    }
    else {
        statement.limit = -1;
    }

    if (matchKeyword(context, "OFFSET ")) {
        statement.offset = context.expect_unsigned_long_long();
        skip_whitespace(context);
    }
    else {
        statement.offset = 0;
    }

    statement.surface = ML::trim(token.captured());

    skip_whitespace(context);

    //cerr << jsonEncode(statement) << endl;
    
    return std::move(statement);
}

DEFINE_STRUCTURE_DESCRIPTION(SelectStatement);


SelectStatementDescription::
SelectStatementDescription()
{
    addField("select",  &SelectStatement::select,  "SELECT clause");
    addField("named",   &SelectStatement::rowName, "NAMED clause");
    addField("from",    &SelectStatement::from,    "FROM clause");
    addField("when",    &SelectStatement::when,    "WHEN clause");
    addField("where",   &SelectStatement::where,   "WHERE clause");
    addField("orderBy", &SelectStatement::orderBy, "ORDER BY clause");
    addField("groupBy", &SelectStatement::groupBy, "GROUP BY clause");
    addField("having",  &SelectStatement::having,  "HAVING clause");
    addField("offset",  &SelectStatement::offset,  "OFFSET clause", (ssize_t)0);
    addField("limit",   &SelectStatement::limit,   "LIMIT clause", (ssize_t)-1);
}

struct InputQueryDescription
    : public ValueDescriptionT<InputQuery> {

    InputQueryDescription();

    virtual void parseJsonTyped(InputQuery * val,
                                JsonParsingContext & context) const;

    virtual void printJsonTyped(const InputQuery * val,
                                JsonPrintingContext & context) const;
};

void
InputQueryDescription::
parseJsonTyped(InputQuery * val,
               JsonParsingContext & context) const
{
    if (context.isString())
        val->stm = make_shared<SelectStatement>(SelectStatement::parse(context.expectStringUtf8()));
    else if (context.isObject()) {
        Json::Value v = context.expectJson();
        SelectStatement stm;
        SelectStatementDescription desc;
        desc.parseJson(&stm, context);
        val->stm = make_shared<SelectStatement>(std::move(stm));
        val->stm->surface = v.toStringNoNewLine();
    }
}
 
void
InputQueryDescription::
printJsonTyped(const InputQuery * val,
               JsonPrintingContext & context) const
{
    if (!val->stm)
        context.writeNull();
    else {
        SelectStatementDescription desc;
        desc.printJsonTyped(val->stm.get(), context);
    }
}

DEFINE_VALUE_DESCRIPTION_NS(InputQuery, InputQueryDescription);

InputQueryDescription::
InputQueryDescription()
{
    setTypeName("InputQuery");
    documentationUri = "/doc/builtin/procedures/InputQuery.md";
}

} // namespace MLDB
} // namespace Datacratic
<|MERGE_RESOLUTION|>--- conflicted
+++ resolved
@@ -3086,16 +3086,10 @@
         if (matchKeyword(context, "ON ")) {
             condition = SqlExpression::parse(context, 10 /* precedence */, allowUtf8);
         }
-<<<<<<< HEAD
-           
+          
         result.reset(new JoinExpression(result, joinTable, condition, joinQualify));
-        result->surface = boost::trim_copy(token.captured());
-=======
+        result->surface = ML::trim(token.captured());
             
-        result.reset(new JoinExpression(result, joinTable, condition));
-        result->surface = ML::trim(token.captured());
->>>>>>> 5f869dcf
-
         skip_whitespace(context);
     }
 
