--- conflicted
+++ resolved
@@ -446,8 +446,8 @@
 
                 RowValue result;
 
-                auto onAtom = [&] (const Coords & columnName,
-                                               const Coords & prefix,
+                auto onAtom = [&] (const Path & columnName,
+                                               const Path & prefix,
                                                const CellValue & val,
                                                Date ts)
                 {
@@ -1336,16 +1336,14 @@
             WhenExpression when_,
             SelectExpression select_,
             std::shared_ptr<SqlExpression> where_,
-<<<<<<< HEAD
             OrderByExpression orderBy_,
             GetParamInfo params_)
-    : root(std::move(root_)), from(std::move(from_)),
-=======
-            OrderByExpression orderBy_)
-    : root(std::move(root_)),
-      from(std::move(from_)), boundFrom(std::move(boundFrom_)),
->>>>>>> ff810609
-      select(std::move(select_)), when(std::move(when_)), where(std::move(where_)),
+    : root(std::move(root_)), 
+      from(std::move(from_)),
+      boundFrom(std::move(boundFrom_)),
+      select(std::move(select_)), 
+      when(std::move(when_)), 
+      where(std::move(where_)),
       orderBy(std::move(orderBy_))
 {
     ExcAssert(this->from);
